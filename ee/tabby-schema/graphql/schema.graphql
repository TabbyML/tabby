schema {
  query: Query
  mutation: Mutation
  subscription: Subscription
}

enum AuthMethod {
  NONE
  PLAIN
  LOGIN
}

enum Encryption {
  START_TLS
  SSL_TLS
  NONE
}

enum EventKind {
  COMPLETION
  SELECT
  VIEW
  DISMISS
}

enum IntegrationKind {
  GITHUB
  GITLAB
  GITHUB_SELF_HOSTED
  GITLAB_SELF_HOSTED
}

enum IntegrationStatus {
  READY
  PENDING
  FAILED
}

enum Language {
  RUST
  PYTHON
  JAVA
  KOTLIN
  JAVASCRIPT
  TYPESCRIPT
  GO
  RUBY
  CSHARP
  C
  CPP
  SOLIDITY
  OTHER
}

enum LicenseStatus {
  OK
  EXPIRED
  SEATS_EXCEEDED
}

enum LicenseType {
  COMMUNITY
  TEAM
  ENTERPRISE
}

enum OAuthProvider {
  GITHUB
  GOOGLE
  GITLAB
}

enum RepositoryKind {
  GIT
  GITHUB
  GITLAB
  GITHUB_SELF_HOSTED
  GITLAB_SELF_HOSTED
  GIT_CONFIG
}

enum Role {
  USER
  ASSISTANT
}

input CodeQueryInput {
  gitUrl: String!
  filepath: String
  language: String
  content: String!
}

input CodeSearchParamsOverrideInput {
  minEmbeddingScore: Float
  minBm25Score: Float
  minRrfScore: Float
  numToReturn: Int
  numToScore: Int
}

input CreateCustomDocumentInput {
  name: String!
  url: String!
}

input CreateIntegrationInput {
  displayName: String!
  accessToken: String!
  kind: IntegrationKind!
  apiBase: String
}

input CreateMessageInput {
  content: String!
  attachments: MessageAttachmentInput
}

input CreateThreadAndRunInput {
  thread: CreateThreadInput!
  options: ThreadRunOptionsInput! = {codeQuery: null, debugOptions: null, docQuery: null, generateRelevantQuestions: false}
}

input CreateThreadInput {
  userMessage: CreateMessageInput!
}

input CreateThreadRunInput {
  threadId: ID!
  additionalUserMessage: CreateMessageInput!
  options: ThreadRunOptionsInput! = {codeQuery: null, debugOptions: null, docQuery: null, generateRelevantQuestions: false}
}

input CreateWebCrawlerUrlInput {
  url: String!
}

input DocQueryInput {
  content: String!
}

input EmailSettingInput {
  smtpUsername: String!
  fromAddress: String!
  smtpServer: String!
  smtpPort: Int!
  encryption: Encryption!
  authMethod: AuthMethod!
  smtpPassword: String
}

input MessageAttachmentCodeInput {
  filepath: String
  content: String!
}

input MessageAttachmentInput {
  code: [MessageAttachmentCodeInput!]!
}

input NetworkSettingInput {
  externalUrl: String!
}

input PasswordChangeInput {
  oldPassword: String
  newPassword1: String!
  newPassword2: String!
}

input PasswordResetInput {
  code: String!
  password1: String!
  password2: String!
}

input RequestInvitationInput {
  email: String!
}

input RequestPasswordResetEmailInput {
  email: String!
}

input SecuritySettingInput {
  allowedRegisterDomainList: [String!]!
  disableClientSideTelemetry: Boolean!
}

input SetPresetDocumentActiveInput {
  name: String!
  active: Boolean!
}

input ThreadRunDebugOptionsInput {
  codeSearchParamsOverride: CodeSearchParamsOverrideInput = null
}

input ThreadRunOptionsInput {
  docQuery: DocQueryInput = null
  codeQuery: CodeQueryInput = null
  generateRelevantQuestions: Boolean! = false
  debugOptions: ThreadRunDebugOptionsInput = null
}

input UpdateIntegrationInput {
  id: ID!
  displayName: String!
  accessToken: String
  apiBase: String
  kind: IntegrationKind!
}

input UpdateOAuthCredentialInput {
  provider: OAuthProvider!
  clientId: String!
  clientSecret: String
}

"""
  Combined date and time (with time zone) in [RFC 3339][0] format.

  Represents a description of an exact instant on the time-line (such as the
  instant that a user account was created).

  [`DateTime` scalar][1] compliant.

  See also [`chrono::DateTime`][2] for details.

  [0]: https://datatracker.ietf.org/doc/html/rfc3339#section-5
  [1]: https://graphql-scalars.dev/docs/scalars/date-time
  [2]: https://docs.rs/chrono/latest/chrono/struct.DateTime.html
"""
scalar DateTime

type CompletionStats {
  start: DateTime!
  end: DateTime!
  language: Language!
  completions: Int!
  views: Int!
  selects: Int!
}

type CustomDocumentConnection {
  edges: [CustomDocumentEdge!]!
  pageInfo: PageInfo!
}

type CustomDocumentEdge {
  node: CustomWebDocument!
  cursor: String!
}

type CustomWebDocument {
  url: String!
  name: String!
  id: ID!
  createdAt: DateTime!
  jobInfo: JobInfo!
}

type DiskUsage {
  filepath: [String!]!
  "Size in kilobytes."
  sizeKb: Float!
}

type DiskUsageStats {
  events: DiskUsage!
  indexedRepositories: DiskUsage!
  database: DiskUsage!
  models: DiskUsage!
}

type EmailSetting {
  smtpUsername: String!
  smtpServer: String!
  smtpPort: Int!
  fromAddress: String!
  encryption: Encryption!
  authMethod: AuthMethod!
}

type FileEntrySearchResult {
  type: String!
  path: String!
  "matched indices for fuzzy search query."
  indices: [Int!]!
}

type GitReference {
  name: String!
  commit: String!
}

type GitRepository {
  id: ID!
  name: String!
  gitUrl: String!
  refs: [GitReference!]!
  jobInfo: JobInfo!
}

type GrepFile {
  path: String!
  lines: [GrepLine!]!
}

type GrepLine {
  "Content of the line."
  line: GrepTextOrBase64!
  "Byte offset in the file to the start of the line."
  byteOffset: Int!
  "Line number in the file, starting from 1."
  lineNumber: Int!
  "The matches in the line."
  subMatches: [GrepSubMatch!]!
}

type GrepSubMatch {
  bytesStart: Int!
  bytesEnd: Int!
}

type GrepTextOrBase64 {
  text: String
  base64: String
}

type Integration {
  id: ID!
  kind: IntegrationKind!
  displayName: String!
  accessToken: String!
  apiBase: String
  createdAt: DateTime!
  updatedAt: DateTime!
  status: IntegrationStatus!
}

type IntegrationConnection {
  edges: [IntegrationEdge!]!
  pageInfo: PageInfo!
}

type IntegrationEdge {
  node: Integration!
  cursor: String!
}

type Invitation {
  id: ID!
  email: String!
  code: String!
  createdAt: DateTime!
}

type InvitationConnection {
  edges: [InvitationEdge!]!
  pageInfo: PageInfo!
}

type InvitationEdge {
  node: Invitation!
  cursor: String!
}

type JobInfo {
  "Last run of the job."
  lastJobRun: JobRun
  "The command to submit job run using triggerJobRun mutation."
  command: String!
}

type JobRun {
  id: ID!
  job: String!
  createdAt: DateTime!
  updatedAt: DateTime!
  startedAt: DateTime
  finishedAt: DateTime
  exitCode: Int
  stdout: String!
  stderr: String!
}

type JobRunConnection {
  edges: [JobRunEdge!]!
  pageInfo: PageInfo!
}

type JobRunEdge {
  node: JobRun!
  cursor: String!
}

type JobStats {
  success: Int!
  failed: Int!
  pending: Int!
}

type LicenseInfo {
  type: LicenseType!
  status: LicenseStatus!
  seats: Int!
  seatsUsed: Int!
  issuedAt: DateTime
  expiresAt: DateTime
}

type Message {
  id: ID!
  threadId: ID!
  role: Role!
  content: String!
  attachment: MessageAttachment!
  createdAt: DateTime!
  updatedAt: DateTime!
}

type MessageAttachment {
  code: [MessageAttachmentCode!]!
  doc: [MessageAttachmentDoc!]!
}

type MessageAttachmentCode {
  gitUrl: String!
  filepath: String!
  language: String!
  content: String!
  startLine: Int!
}

type MessageAttachmentCodeScores {
  rrf: Float!
  bm25: Float!
  embedding: Float!
}

type MessageAttachmentDoc {
  title: String!
  link: String!
  content: String!
}

type MessageCodeSearchHit {
  code: MessageAttachmentCode!
  scores: MessageAttachmentCodeScores!
}

type MessageConnection {
  edges: [MessageEdge!]!
  pageInfo: PageInfo!
}

type MessageDocSearchHit {
  doc: MessageAttachmentDoc!
  score: Float!
}

type MessageEdge {
  node: Message!
  cursor: String!
}

type Mutation {
  resetRegistrationToken: String!
  requestInvitationEmail(input: RequestInvitationInput!): Invitation!
  requestPasswordResetEmail(input: RequestPasswordResetEmailInput!): Boolean!
  passwordReset(input: PasswordResetInput!): Boolean!
  passwordChange(input: PasswordChangeInput!): Boolean!
  resetUserAuthToken: Boolean!
  logoutAllSessions: Boolean!
  updateUserActive(id: ID!, active: Boolean!): Boolean!
  updateUserRole(id: ID!, isAdmin: Boolean!): Boolean!
  uploadUserAvatarBase64(id: ID!, avatarBase64: String): Boolean!
  updateUserName(id: ID!, name: String!): Boolean!
  register(email: String!, password1: String!, password2: String!, invitationCode: String, name: String!): RegisterResponse!
  tokenAuth(email: String!, password: String!): TokenAuthResponse!
  verifyToken(token: String!): Boolean!
  refreshToken(refreshToken: String!): RefreshTokenResponse!
  createInvitation(email: String!): ID!
  sendTestEmail(to: String!): Boolean!
  createGitRepository(name: String!, gitUrl: String!): ID!
  deleteGitRepository(id: ID!): Boolean!
  updateGitRepository(id: ID!, name: String!, gitUrl: String!): Boolean!
  deleteInvitation(id: ID!): ID!
  updateOauthCredential(input: UpdateOAuthCredentialInput!): Boolean!
  deleteOauthCredential(provider: OAuthProvider!): Boolean!
  updateEmailSetting(input: EmailSettingInput!): Boolean!
  updateSecuritySetting(input: SecuritySettingInput!): Boolean!
  updateNetworkSetting(input: NetworkSettingInput!): Boolean!
  deleteEmailSetting: Boolean!
  uploadLicense(license: String!): Boolean!
  resetLicense: Boolean!
  createIntegration(input: CreateIntegrationInput!): ID!
  updateIntegration(input: UpdateIntegrationInput!): Boolean!
  deleteIntegration(id: ID!, kind: IntegrationKind!): Boolean!
  updateIntegratedRepositoryActive(id: ID!, active: Boolean!): Boolean!
  "Trigger a job run given its param string."
  triggerJobRun(command: String!): ID!
  createWebCrawlerUrl(input: CreateWebCrawlerUrlInput!): ID!
  deleteWebCrawlerUrl(id: ID!): Boolean!
<<<<<<< HEAD
  createCustomDocument(input: CreateCustomDocumentInput!): ID!
  deleteCustomDocument(id: ID!): Boolean!
  setPresetDocumentActive(input: SetPresetDocumentActiveInput!): ID!
=======
  "Delete pair of user message and bot response in a thread."
  deleteThreadMessagePair(threadId: ID!, userMessageId: ID!, assistantMessageId: ID!): Boolean!
>>>>>>> a653feba
}

type NetworkSetting {
  externalUrl: String!
}

type OAuthCredential {
  provider: OAuthProvider!
  clientId: String!
  createdAt: DateTime!
  updatedAt: DateTime!
}

type PageInfo {
  hasPreviousPage: Boolean!
  hasNextPage: Boolean!
  startCursor: String
  endCursor: String
}

type PresetDocumentConnection {
  edges: [PresetDocumentEdge!]!
  pageInfo: PageInfo!
}

type PresetDocumentEdge {
  node: PresetWebDocument!
  cursor: String!
}

type PresetWebDocument {
  name: String!
  id: ID!
  active: Boolean!
  updatedAt: DateTime
  jobInfo: JobInfo
}

type ProvidedRepository {
  id: ID!
  integrationId: ID!
  active: Boolean!
  displayName: String!
  gitUrl: String!
  vendorId: String!
  createdAt: DateTime!
  updatedAt: DateTime!
  refs: [GitReference!]!
  jobInfo: JobInfo!
}

type ProvidedRepositoryConnection {
  edges: [ProvidedRepositoryEdge!]!
  pageInfo: PageInfo!
}

type ProvidedRepositoryEdge {
  node: ProvidedRepository!
  cursor: String!
}

type Query {
  registrationToken: String!
  me: User!
  users(after: String, before: String, first: Int, last: Int): UserConnection!
  invitations(after: String, before: String, first: Int, last: Int): InvitationConnection!
  jobRuns(ids: [ID!], jobs: [String!], after: String, before: String, first: Int, last: Int): JobRunConnection!
  jobRunStats(jobs: [String!]): JobStats!
  emailSetting: EmailSetting
  networkSetting: NetworkSetting!
  securitySetting: SecuritySetting!
  gitRepositories(after: String, before: String, first: Int, last: Int): RepositoryConnection!
  "Search files that matches the pattern in the repository."
  repositorySearch(kind: RepositoryKind!, id: ID!, rev: String, pattern: String!): [FileEntrySearchResult!]!
  """
    File content search with a grep-like experience.

    Syntax:

    1. Unprefixed text will be treated as a regex pattern for file content search.
    2. 'f:' to search by file name with a regex pattern.
    3. 'lang:' to search by file language.
    4. All tokens can be negated by prefixing them with '-'.

    Examples:
    * `f:schema -lang:rust fn`
    * `func_name lang:go`
  """
  repositoryGrep(kind: RepositoryKind!, id: ID!, rev: String, query: String!): RepositoryGrepOutput!
  oauthCredential(provider: OAuthProvider!): OAuthCredential
  oauthCallbackUrl(provider: OAuthProvider!): String!
  serverInfo: ServerInfo!
  license: LicenseInfo!
  jobs: [String!]!
  dailyStatsInPastYear(users: [ID!]): [CompletionStats!]!
  dailyStats(start: DateTime!, end: DateTime!, users: [ID!], languages: [Language!]): [CompletionStats!]!
  userEvents(after: String, before: String, first: Int, last: Int, users: [ID!], start: DateTime!, end: DateTime!): UserEventConnection!
  diskUsageStats: DiskUsageStats!
  repositoryList: [Repository!]!
  integrations(ids: [ID!], kind: IntegrationKind, after: String, before: String, first: Int, last: Int): IntegrationConnection!
  integratedRepositories(ids: [ID!], kind: IntegrationKind, active: Boolean, after: String, before: String, first: Int, last: Int): ProvidedRepositoryConnection!
  webCrawlerUrls(after: String, before: String, first: Int, last: Int): WebCrawlerUrlConnection!
  threads(ids: [ID!], after: String, before: String, first: Int, last: Int): ThreadConnection!
  """
    Read thread messages by thread ID.

    Thread is public within an instance, so no need to check for ownership.
  """
  threadMessages(threadId: ID!, after: String, before: String, first: Int, last: Int): MessageConnection!
  customWebDocuments(after: String, before: String, first: Int, last: Int): CustomDocumentConnection!
  presetWebDocuments(after: String, before: String, first: Int, last: Int, active: Boolean!): PresetDocumentConnection!
}

type RefreshTokenResponse {
  accessToken: String!
  refreshToken: String!
  refreshExpiresAt: DateTime!
}

type RegisterResponse {
  accessToken: String!
  refreshToken: String!
}

type Repository {
  id: ID!
  name: String!
  kind: RepositoryKind!
  gitUrl: String!
  refs: [GitReference!]!
}

type RepositoryConnection {
  edges: [RepositoryEdge!]!
  pageInfo: PageInfo!
}

type RepositoryEdge {
  node: GitRepository!
  cursor: String!
}

type RepositoryGrepOutput {
  files: [GrepFile!]!
  "Elapsed time in milliseconds for grep search."
  elapsedMs: Int!
}

type SecuritySetting {
  allowedRegisterDomainList: [String!]!
  disableClientSideTelemetry: Boolean!
}

type ServerInfo {
  isAdminInitialized: Boolean!
  isChatEnabled: Boolean!
  isEmailConfigured: Boolean!
  allowSelfSignup: Boolean!
  isDemoMode: Boolean!
}

type Subscription {
  createThreadAndRun(input: CreateThreadAndRunInput!): ThreadRunItem!
  createThreadRun(input: CreateThreadRunInput!): ThreadRunItem!
}

type Thread {
  id: ID!
  userId: ID!
  createdAt: DateTime!
  updatedAt: DateTime!
}

type ThreadConnection {
  edges: [ThreadEdge!]!
  pageInfo: PageInfo!
}

type ThreadEdge {
  node: Thread!
  cursor: String!
}

type ThreadRunItem {
  threadCreated: ID
  threadRelevantQuestions: [String!]
  threadUserMessageCreated: ID
  threadAssistantMessageCreated: ID
  threadAssistantMessageAttachmentsCode: [MessageCodeSearchHit!]
  threadAssistantMessageAttachmentsDoc: [MessageDocSearchHit!]
  threadAssistantMessageContentDelta: String
  threadAssistantMessageCompleted: ID
}

type TokenAuthResponse {
  accessToken: String!
  refreshToken: String!
}

type User {
  id: ID!
  email: String!
  name: String!
  isAdmin: Boolean!
  isOwner: Boolean!
  authToken: String!
  createdAt: DateTime!
  active: Boolean!
  isPasswordSet: Boolean!
}

type UserConnection {
  edges: [UserEdge!]!
  pageInfo: PageInfo!
}

type UserEdge {
  node: User!
  cursor: String!
}

type UserEvent {
  id: ID!
  userId: ID!
  kind: EventKind!
  createdAt: DateTime!
  payload: String!
}

type UserEventConnection {
  edges: [UserEventEdge!]!
  pageInfo: PageInfo!
}

type UserEventEdge {
  node: UserEvent!
  cursor: String!
}

type WebCrawlerUrl {
  url: String!
  id: ID!
  createdAt: DateTime!
  jobInfo: JobInfo!
}

type WebCrawlerUrlConnection {
  edges: [WebCrawlerUrlEdge!]!
  pageInfo: PageInfo!
}

type WebCrawlerUrlEdge {
  node: WebCrawlerUrl!
  cursor: String!
}<|MERGE_RESOLUTION|>--- conflicted
+++ resolved
@@ -503,14 +503,11 @@
   triggerJobRun(command: String!): ID!
   createWebCrawlerUrl(input: CreateWebCrawlerUrlInput!): ID!
   deleteWebCrawlerUrl(id: ID!): Boolean!
-<<<<<<< HEAD
   createCustomDocument(input: CreateCustomDocumentInput!): ID!
   deleteCustomDocument(id: ID!): Boolean!
   setPresetDocumentActive(input: SetPresetDocumentActiveInput!): ID!
-=======
   "Delete pair of user message and bot response in a thread."
   deleteThreadMessagePair(threadId: ID!, userMessageId: ID!, assistantMessageId: ID!): Boolean!
->>>>>>> a653feba
 }
 
 type NetworkSetting {
