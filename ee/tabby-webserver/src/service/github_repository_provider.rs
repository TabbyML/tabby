--- conflicted
+++ resolved
@@ -44,7 +44,6 @@
         Ok(provider.into())
     }
 
-<<<<<<< HEAD
     async fn delete_github_repository_provider(&self, id: ID) -> Result<()> {
         self.db.delete_github_provider(id.as_rowid()?).await?;
         Ok(())
@@ -55,8 +54,6 @@
         Ok(provider.secret)
     }
 
-=======
->>>>>>> 36f24d00
     async fn update_github_repository_provider_access_token(
         &self,
         id: ID,
@@ -124,7 +121,6 @@
         Ok(())
     }
 
-<<<<<<< HEAD
     async fn update_github_repository_provider(
         &self,
         id: ID,
@@ -136,10 +132,11 @@
             .update_github_provider(id.as_rowid()?, display_name, application_id, secret)
             .await?;
         Ok(())
-=======
+    }
+
     async fn list_provided_git_urls(&self) -> Result<Vec<String>> {
         let tokens: HashMap<String, String> = self
-            .list_github_repository_providers(None, None, None, None)
+            .list_github_repository_providers(vec![], None, None, None, None)
             .await?
             .into_iter()
             .filter_map(|provider| Some((provider.id.to_string(), provider.access_token?)))
@@ -158,7 +155,6 @@
             .collect();
 
         Ok(urls)
->>>>>>> 36f24d00
     }
 }
 
@@ -254,7 +250,6 @@
     }
 
     #[tokio::test]
-<<<<<<< HEAD
     async fn test_github_repository_provider_crud() {
         let db = DbConn::new_in_memory().await.unwrap();
         let service = new_github_repository_provider_service(db.clone());
@@ -275,6 +270,7 @@
                 id: id.clone(),
                 display_name: "example".into(),
                 application_id: "id".into(),
+                secret: "secret".into(),
                 access_token: None,
             }
         );
@@ -327,22 +323,10 @@
                 "example2".into(),
                 "id2".into(),
                 Some("secret2".into()),
-=======
-    async fn test_provided_git_urls() {
-        let db = DbConn::new_in_memory().await.unwrap();
-        let service = new_github_repository_provider_service(db.clone());
-
-        let provider_id = db
-            .create_github_provider(
-                "provider1".into(),
-                "application_id1".into(),
-                "secret1".into(),
->>>>>>> 36f24d00
-            )
-            .await
-            .unwrap();
-
-<<<<<<< HEAD
+            )
+            .await
+            .unwrap();
+
         assert_eq!(
             db.get_github_provider(id2.as_rowid().unwrap())
                 .await
@@ -364,7 +348,23 @@
                 .await
                 .unwrap()
                 .len()
-=======
+        );
+    }
+
+    #[tokio::test]
+    async fn test_provided_git_urls() {
+        let db = DbConn::new_in_memory().await.unwrap();
+        let service = new_github_repository_provider_service(db.clone());
+
+        let provider_id = db
+            .create_github_provider(
+                "provider1".into(),
+                "application_id1".into(),
+                "secret1".into(),
+            )
+            .await
+            .unwrap();
+
         db.create_github_provided_repository(
             provider_id,
             "vendor_id1".into(),
@@ -383,7 +383,6 @@
         assert_eq!(
             git_urls,
             ["https://token@github.com/TabbyML/tabby".to_string()]
->>>>>>> 36f24d00
         );
     }
 }