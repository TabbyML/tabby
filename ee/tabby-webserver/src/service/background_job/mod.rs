mod db;
mod helper;
mod scheduler;
mod third_party_integration;

use std::{sync::Arc, time::Duration};

use apalis::{
    prelude::{Monitor, Storage},
    sqlite::{SqlitePool, SqliteStorage},
};
use juniper::ID;
use tabby_common::config::{ConfigAccess, RepositoryConfig};
use tabby_db::DbConn;
use tabby_schema::{integration::IntegrationService, repository::ThirdPartyRepositoryService};

use self::{
    db::DbMaintainanceJob, scheduler::SchedulerJob, third_party_integration::SyncIntegrationJob,
};
use crate::path::job_db_file;

pub enum BackgroundJobEvent {
    Scheduler(RepositoryConfig),
    SyncThirdPartyRepositories(ID),
}

struct BackgroundJobImpl {
    scheduler: SqliteStorage<SchedulerJob>,
    third_party_repository: SqliteStorage<SyncIntegrationJob>,
}

pub async fn start(
    db: DbConn,
    config_access: Arc<dyn ConfigAccess>,
    third_party_repository_service: Arc<dyn ThirdPartyRepositoryService>,
    integration_service: Arc<dyn IntegrationService>,
    mut receiver: tokio::sync::mpsc::UnboundedReceiver<BackgroundJobEvent>,
) {
    let path = format!("sqlite://{}?mode=rwc", job_db_file().display());
    let pool = SqlitePool::connect(&path)
        .await
        .expect("unable to create sqlite pool");
    SqliteStorage::setup(&pool)
        .await
        .expect("unable to run migrations for sqlite");

    let config = apalis_sql::Config::default().poll_interval(Duration::from_secs(5));
    let monitor = Monitor::new();
    let monitor = DbMaintainanceJob::register(monitor, db.clone());
<<<<<<< HEAD
    let (scheduler, monitor) =
        SchedulerJob::register(monitor, pool.clone(), db.clone(), config_access);
=======
    let (scheduler, monitor) = SchedulerJob::register(
        monitor,
        pool.clone(),
        db.clone(),
        config.clone(),
        repository_access,
    );
>>>>>>> be8eaa6a
    let (third_party_repository, monitor) = SyncIntegrationJob::register(
        monitor,
        pool.clone(),
        db.clone(),
        config.clone(),
        third_party_repository_service,
        integration_service,
    );

    tokio::spawn(async move {
        monitor.run().await.expect("failed to start worker");
    });

    tokio::spawn(async move {
        let mut background_job = BackgroundJobImpl {
            scheduler,
            third_party_repository,
        };

        while let Some(event) = receiver.recv().await {
            background_job.on_event_publish(event).await;
        }
    });
}

impl BackgroundJobImpl {
    async fn trigger_scheduler(&self, repository: RepositoryConfig) {
        self.scheduler
            .clone()
            .push(SchedulerJob::new(repository))
            .await
            .expect("unable to push job");
    }

    async fn trigger_sync_integration(&self, provider_id: ID) {
        self.third_party_repository
            .clone()
            .push(SyncIntegrationJob::new(provider_id))
            .await
            .expect("Unable to push job");
    }

    async fn on_event_publish(&mut self, event: BackgroundJobEvent) {
        match event {
            BackgroundJobEvent::Scheduler(repository) => self.trigger_scheduler(repository).await,
            BackgroundJobEvent::SyncThirdPartyRepositories(integration_id) => {
                self.trigger_sync_integration(integration_id).await
            }
        }
    }
}

macro_rules! cprintln {
    ($ctx:expr, $($params:tt)+) => {
        {
            tracing::debug!($($params)+);
            $ctx.r#internal_println(format!($($params)+)).await;
        }
    }
}

use cprintln;<|MERGE_RESOLUTION|>--- conflicted
+++ resolved
@@ -47,18 +47,13 @@
     let config = apalis_sql::Config::default().poll_interval(Duration::from_secs(5));
     let monitor = Monitor::new();
     let monitor = DbMaintainanceJob::register(monitor, db.clone());
-<<<<<<< HEAD
-    let (scheduler, monitor) =
-        SchedulerJob::register(monitor, pool.clone(), db.clone(), config_access);
-=======
     let (scheduler, monitor) = SchedulerJob::register(
         monitor,
         pool.clone(),
         db.clone(),
         config.clone(),
-        repository_access,
+        config_access,
     );
->>>>>>> be8eaa6a
     let (third_party_repository, monitor) = SyncIntegrationJob::register(
         monitor,
         pool.clone(),
