mod auth;
mod dao;
mod email;
<<<<<<< HEAD
pub mod event_logger;
=======
mod event_logger;
>>>>>>> c0798db0
mod job;
mod license;
mod proxy;
mod repository;
mod setting;
mod worker;

use std::{net::SocketAddr, sync::Arc};

use async_trait::async_trait;
use axum::{
    http::{HeaderName, HeaderValue, Request},
    middleware::Next,
    response::IntoResponse,
};
pub(in crate::service) use dao::{AsID, AsRowid};
use hyper::{client::HttpConnector, Body, Client, StatusCode};
use juniper::ID;
use tabby_common::{
    api::{code::CodeSearch, event::RawEventLogger},
    constants::USER_HEADER_FIELD_NAME,
};
use tabby_db::DbConn;
use tracing::{info, warn};

use self::{
    auth::new_authentication_service, email::new_email_service, license::new_license_service,
};
use crate::schema::{
    auth::AuthenticationService,
    email::EmailService,
    job::JobService,
    license::{IsLicenseValid, LicenseService},
    repository::RepositoryService,
    setting::SettingService,
    worker::{RegisterWorkerError, Worker, WorkerKind, WorkerService},
    CoreError, Result, ServiceLocator,
};

struct ServerContext {
    client: Client<HttpConnector>,
    completion: worker::WorkerGroup,
    chat: worker::WorkerGroup,
    db_conn: DbConn,
    mail: Arc<dyn EmailService>,
    auth: Arc<dyn AuthenticationService>,
    license: Arc<dyn LicenseService>,

    logger: Arc<dyn RawEventLogger>,
    code: Arc<dyn CodeSearch>,

    is_chat_enabled_locally: bool,
}

impl ServerContext {
    pub async fn new(
        logger: Arc<dyn RawEventLogger>,
        code: Arc<dyn CodeSearch>,
        db_conn: DbConn,
        is_chat_enabled_locally: bool,
    ) -> Self {
        let mail = Arc::new(
            new_email_service(db_conn.clone())
                .await
                .expect("failed to initialize mail service"),
        );
        let license = Arc::new(
            new_license_service(db_conn.clone())
                .await
                .expect("failed to initialize license service"),
        );
        Self {
            client: Client::default(),
            completion: worker::WorkerGroup::default(),
            chat: worker::WorkerGroup::default(),
            mail: mail.clone(),
            auth: Arc::new(new_authentication_service(
                db_conn.clone(),
                mail,
                license.clone(),
            )),
            license,
            db_conn,
            logger,
            code,
            is_chat_enabled_locally,
        }
    }

    async fn authorize_request(&self, request: &Request<Body>) -> (bool, Option<ID>) {
        let path = request.uri().path();
        if !(path.starts_with("/v1/") || path.starts_with("/v1beta/")) {
            return (true, None);
        }
        let authorization = request
            .headers()
            .get("authorization")
            .map(HeaderValue::to_str)
            .and_then(Result::ok);

        let token = authorization
            .and_then(|s| s.split_once(' '))
            .map(|(_bearer, token)| token);

        let Some(token) = token else {
            // Admin system is initialized, but there is no valid token.
            return (false, None);
        };

        // Allow JWT based access (from web browser), regardless of the license status.
        if let Ok(jwt) = self.auth.verify_access_token(token).await {
            return (true, Some(jwt.sub.0));
        }

        let is_license_valid = self
            .license
            .read_license()
            .await
            .ensure_valid_license()
            .is_ok();
        // If there's no valid license, only allows owner access.
        match self
            .db_conn
            .verify_auth_token(token, !is_license_valid)
            .await
        {
            Ok(id) => (true, Some(id.as_id())),
            Err(_) => (false, None),
        }
    }
}

#[async_trait]
impl WorkerService for ServerContext {
    /// Query current token from the database.
    async fn read_registration_token(&self) -> Result<String> {
        Ok(self.db_conn.read_registration_token().await?)
    }

    /// Generate new token, and update it in the database.
    /// Return new token after update is done
    async fn reset_registration_token(&self) -> Result<String> {
        Ok(self.db_conn.reset_registration_token().await?)
    }

    async fn list_workers(&self) -> Vec<Worker> {
        [self.completion.list().await, self.chat.list().await].concat()
    }

    async fn register_worker(&self, worker: Worker) -> Result<Worker, RegisterWorkerError> {
        let worker_group = match worker.kind {
            WorkerKind::Completion => &self.completion,
            WorkerKind::Chat => &self.chat,
        };

        let count_workers = worker_group.list().await.len();
        let license = self
            .license
            .read_license()
            .await
            .map_err(|_| RegisterWorkerError::RequiresEnterpriseLicense)?;

        if license.check_node_limit(count_workers + 1) {
            return Err(RegisterWorkerError::RequiresEnterpriseLicense);
        }

        let worker = worker_group.register(worker).await;
        info!(
            "registering <{:?}> worker running at {}",
            worker.kind, worker.addr
        );
        Ok(worker)
    }

    async fn unregister_worker(&self, worker_addr: &str) {
        let kind = if self.chat.unregister(worker_addr).await {
            WorkerKind::Chat
        } else if self.completion.unregister(worker_addr).await {
            WorkerKind::Completion
        } else {
            warn!("Trying to unregister a worker missing in registry");
            return;
        };

        info!("unregistering <{:?}> worker at {}", kind, worker_addr);
    }

    async fn dispatch_request(
        &self,
        mut request: Request<Body>,
        next: Next<Body>,
    ) -> axum::response::Response {
        let (auth, user) = self.authorize_request(&request).await;
        if !auth {
            return axum::response::Response::builder()
                .status(StatusCode::UNAUTHORIZED)
                .body(Body::empty())
                .unwrap()
                .into_response();
        }

        if let Some(user) = user {
            request.headers_mut().append(
                HeaderName::from_static(USER_HEADER_FIELD_NAME),
                HeaderValue::from_str(&user).expect("User must be valid header"),
            );
        }

        let remote_addr = request
            .extensions()
            .get::<axum::extract::ConnectInfo<SocketAddr>>()
            .map(|ci| ci.0)
            .expect("Unable to extract remote addr");

        let path = request.uri().path();
        let worker = if path.starts_with("/v1/completions") {
            self.completion.select().await
        } else if path.starts_with("/v1beta/chat/completions") {
            self.chat.select().await
        } else {
            None
        };

        if let Some(worker) = worker {
            match proxy::call(self.client.clone(), remote_addr.ip(), &worker, request).await {
                Ok(res) => res.into_response(),
                Err(err) => {
                    warn!("Failed to proxy request {}", err);
                    axum::response::Response::builder()
                        .status(StatusCode::INTERNAL_SERVER_ERROR)
                        .body(Body::empty())
                        .unwrap()
                        .into_response()
                }
            }
        } else {
            next.run(request).await
        }
    }

    async fn is_chat_enabled(&self) -> Result<bool> {
        let num_chat_workers = self.chat.list().await.len();
        Ok(num_chat_workers > 0 || self.is_chat_enabled_locally)
    }
}

impl ServiceLocator for Arc<ServerContext> {
    fn auth(&self) -> Arc<dyn AuthenticationService> {
        self.auth.clone()
    }

    fn worker(&self) -> Arc<dyn WorkerService> {
        self.clone()
    }

    fn code(&self) -> Arc<dyn CodeSearch> {
        self.code.clone()
    }

    fn logger(&self) -> Arc<dyn RawEventLogger> {
        self.logger.clone()
    }

    fn job(&self) -> Arc<dyn JobService> {
        Arc::new(self.db_conn.clone())
    }

    fn repository(&self) -> Arc<dyn RepositoryService> {
        Arc::new(self.db_conn.clone())
    }

    fn email(&self) -> Arc<dyn EmailService> {
        self.mail.clone()
    }

    fn setting(&self) -> Arc<dyn SettingService> {
        Arc::new(self.db_conn.clone())
    }

    fn license(&self) -> Arc<dyn LicenseService> {
        self.license.clone()
    }
}

pub async fn create_service_locator(
    logger: Arc<dyn RawEventLogger>,
    code: Arc<dyn CodeSearch>,
    db: DbConn,
    is_chat_enabled: bool,
) -> Arc<dyn ServiceLocator> {
    Arc::new(Arc::new(
        ServerContext::new(logger, code, db, is_chat_enabled).await,
    ))
}

pub fn graphql_pagination_to_filter(
    after: Option<String>,
    before: Option<String>,
    first: Option<usize>,
    last: Option<usize>,
) -> Result<(Option<usize>, Option<i32>, bool), CoreError> {
    match (first, last) {
        (Some(first), None) => {
            let after = after.map(|x| ID::new(x).as_rowid()).transpose()?;
            Ok((Some(first), after, false))
        }
        (None, Some(last)) => {
            let before = before.map(|x| ID::new(x).as_rowid()).transpose()?;
            Ok((Some(last), before, true))
        }
        _ => Ok((None, None, false)),
    }
}<|MERGE_RESOLUTION|>--- conflicted
+++ resolved
@@ -1,11 +1,7 @@
 mod auth;
 mod dao;
 mod email;
-<<<<<<< HEAD
-pub mod event_logger;
-=======
 mod event_logger;
->>>>>>> c0798db0
 mod job;
 mod license;
 mod proxy;
