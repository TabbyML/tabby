mod invitations;
mod job_runs;
mod refresh_tokens;
mod users;

use anyhow::Result;
use include_dir::{include_dir, Dir};
pub use job_runs::JobRun;
use lazy_static::lazy_static;
use rusqlite::params;
use rusqlite_migration::AsyncMigrations;
use tokio_rusqlite::Connection;

use crate::path::db_file;

static MIGRATIONS_DIR: Dir = include_dir!("$CARGO_MANIFEST_DIR/migrations");

lazy_static! {
    static ref MIGRATIONS: AsyncMigrations =
        AsyncMigrations::from_directory(&MIGRATIONS_DIR).unwrap();
}

#[derive(Clone)]
pub struct DbConn {
    conn: Connection,
}

impl DbConn {
    #[cfg(test)]
    pub async fn new_in_memory() -> Result<Self> {
        let conn = Connection::open_in_memory().await?;
        DbConn::init_db(conn).await
    }

    pub async fn new() -> Result<Self> {
        tokio::fs::create_dir_all(db_file().parent().unwrap()).await?;
        let conn = Connection::open(db_file()).await?;
        Self::init_db(conn).await
    }

    /// Initialize database, create tables and insert first token if not exist
    async fn init_db(mut conn: Connection) -> Result<Self> {
        MIGRATIONS.to_latest(&mut conn).await?;

        let token = uuid::Uuid::new_v4().to_string();
        conn.call(move |c| {
            Ok(c.execute(
                r#"INSERT OR IGNORE INTO registration_token (id, token) VALUES (1, ?)"#,
                params![token],
            ))
        })
        .await??;

<<<<<<< HEAD
        let res = Self { conn };
        run_cron(res.clone());
=======
        let res = Self {
            conn: Arc::new(conn),
        };
>>>>>>> e3cab732

        Ok(res)
    }
}

/// db read/write operations for `registration_token` table
impl DbConn {
    /// Query token from database.
    /// Since token is global unique for each tabby server, by right there's only one row in the table.
    pub async fn read_registration_token(&self) -> Result<String> {
        let token = self
            .conn
            .call(|conn| {
                Ok(conn.query_row(
                    r#"SELECT token FROM registration_token WHERE id = 1"#,
                    [],
                    |row| row.get(0),
                ))
            })
            .await?;

        Ok(token?)
    }

    /// Update token in database.
    pub async fn reset_registration_token(&self) -> Result<String> {
        let token = uuid::Uuid::new_v4().to_string();
        let result = token.clone();
        let updated_at = chrono::Utc::now();

        let res = self
            .conn
            .call(move |conn| {
                Ok(conn.execute(
                    r#"UPDATE registration_token SET token = ?, updated_at = ? WHERE id = 1"#,
                    params![token, updated_at],
                ))
            })
            .await?;
        if res != Ok(1) {
            return Err(anyhow::anyhow!("failed to update token"));
        }

        Ok(result)
    }
}

#[cfg(test)]
mod tests {

    use super::*;
    use crate::schema::auth::AuthenticationService;

    async fn create_user(conn: &DbConn) -> i32 {
        let email: &str = "test@example.com";
        let password: &str = "123456789";
        conn.create_user(email.to_string(), password.to_string(), true)
            .await
            .unwrap()
    }

    #[tokio::test]
    async fn migrations_test() {
        assert!(MIGRATIONS.validate().await.is_ok());
    }

    #[tokio::test]
    async fn test_token() {
        let conn = DbConn::new_in_memory().await.unwrap();
        let token = conn.read_registration_token().await.unwrap();
        assert_eq!(token.len(), 36);
    }

    #[tokio::test]
    async fn test_update_token() {
        let conn = DbConn::new_in_memory().await.unwrap();

        let old_token = conn.read_registration_token().await.unwrap();
        conn.reset_registration_token().await.unwrap();
        let new_token = conn.read_registration_token().await.unwrap();
        assert_eq!(new_token.len(), 36);
        assert_ne!(old_token, new_token);
    }

    #[tokio::test]
    async fn test_is_admin_initialized() {
        let conn = DbConn::new_in_memory().await.unwrap();

        assert!(!conn.is_admin_initialized().await.unwrap());
        create_user(&conn).await;
        assert!(conn.is_admin_initialized().await.unwrap());
    }
}

#[cfg(test)]
mod testutils {
    use super::*;

    pub(crate) async fn create_user(conn: &DbConn) -> i32 {
        let email: &str = "test@example.com";
        let password: &str = "123456789";
        conn.create_user(email.to_string(), password.to_string(), true)
            .await
            .unwrap()
    }
}<|MERGE_RESOLUTION|>--- conflicted
+++ resolved
@@ -51,15 +51,7 @@
         })
         .await??;
 
-<<<<<<< HEAD
         let res = Self { conn };
-        run_cron(res.clone());
-=======
-        let res = Self {
-            conn: Arc::new(conn),
-        };
->>>>>>> e3cab732
-
         Ok(res)
     }
 }
