use std::{borrow::Cow, sync::Arc};

use anyhow::{anyhow, Result};
use argon2::{
    password_hash,
    password_hash::{rand_core::OsRng, SaltString},
    Argon2, PasswordHasher, PasswordVerifier,
};
use async_trait::async_trait;
use juniper::ID;
use tabby_db::{DbConn, InvitationDAO};
use tracing::warn;
use validator::{Validate, ValidationError};

use super::{graphql_pagination_to_filter, AsID, AsRowid};
use crate::{
    oauth,
    schema::{
        auth::{
            generate_jwt, generate_refresh_token, validate_jwt, AuthenticationService, Invitation,
            JWTPayload, OAuthCredential, OAuthError, OAuthProvider, OAuthResponse,
            RefreshTokenError, RefreshTokenResponse, RegisterError, RegisterResponse,
<<<<<<< HEAD
            RequestInvitationInput, TokenAuthError, TokenAuthResponse, User, VerifyTokenResponse,
        },
        email::EmailService,
=======
            TokenAuthError, TokenAuthResponse, UpdateOAuthCredentialInput, User,
            VerifyTokenResponse,
        },
>>>>>>> 009f4679
        setting::SettingService,
    },
};

/// Input parameters for register mutation
/// `validate` attribute is used to validate the input parameters
///   - `code` argument specifies which parameter causes the failure
///   - `message` argument provides client friendly error message
///
#[derive(Validate)]
struct RegisterInput {
    #[validate(email(code = "email", message = "Email is invalid"))]
    #[validate(length(
        max = 128,
        code = "email",
        message = "Email must be at most 128 characters"
    ))]
    email: String,
    #[validate(length(
        min = 8,
        code = "password1",
        message = "Password must be at least 8 characters"
    ))]
    #[validate(length(
        max = 20,
        code = "password1",
        message = "Password must be at most 20 characters"
    ))]
    #[validate(custom = "validate_password")]
    password1: String,
    #[validate(must_match(
        code = "password2",
        message = "Passwords do not match",
        other = "password1"
    ))]
    #[validate(length(
        max = 20,
        code = "password2",
        message = "Password must be at most 20 characters"
    ))]
    password2: String,
}

impl std::fmt::Debug for RegisterInput {
    fn fmt(&self, f: &mut std::fmt::Formatter<'_>) -> std::fmt::Result {
        f.debug_struct("RegisterInput")
            .field("email", &self.email)
            .field("password1", &"********")
            .field("password2", &"********")
            .finish()
    }
}

fn validate_password(value: &str) -> Result<(), ValidationError> {
    let make_validation_error = |message: &'static str| {
        let mut err = ValidationError::new("password1");
        err.message = Some(Cow::Borrowed(message));
        Err(err)
    };

    let contains_lowercase = value.chars().any(|x| x.is_ascii_lowercase());
    if !contains_lowercase {
        return make_validation_error("Password should contains at least one lowercase character");
    }

    let contains_uppercase = value.chars().any(|x| x.is_ascii_uppercase());
    if !contains_uppercase {
        return make_validation_error("Password should contains at least one uppercase character");
    }

    let contains_digit = value.chars().any(|x| x.is_ascii_digit());
    if !contains_digit {
        return make_validation_error("Password should contains at least one numeric character");
    }

    let contains_special_char = value.chars().any(|x| x.is_ascii_punctuation());
    if !contains_special_char {
        return make_validation_error(
            "Password should contains at least one special character, e.g @#$%^&{}",
        );
    }

    Ok(())
}

/// Input parameters for token_auth mutation
/// See `RegisterInput` for `validate` attribute usage
#[derive(Validate)]
struct TokenAuthInput {
    #[validate(email(code = "email", message = "Email is invalid"))]
    #[validate(length(
        max = 128,
        code = "email",
        message = "Email must be at most 128 characters"
    ))]
    email: String,
    #[validate(length(
        min = 8,
        code = "password",
        message = "Password must be at least 8 characters"
    ))]
    #[validate(length(
        max = 20,
        code = "password",
        message = "Password must be at most 20 characters"
    ))]
    password: String,
}

impl std::fmt::Debug for TokenAuthInput {
    fn fmt(&self, f: &mut std::fmt::Formatter<'_>) -> std::fmt::Result {
        f.debug_struct("TokenAuthInput")
            .field("email", &self.email)
            .field("password", &"********")
            .finish()
    }
}

#[async_trait]
impl AuthenticationService for DbConn {
    async fn register(
        &self,
        email: String,
        password1: String,
        password2: String,
        invitation_code: Option<String>,
    ) -> std::result::Result<RegisterResponse, RegisterError> {
        let input = RegisterInput {
            email,
            password1,
            password2,
        };
        input.validate()?;

        let is_admin_initialized = self.is_admin_initialized().await?;
        let invitation =
            check_invitation(self, is_admin_initialized, invitation_code, &input.email).await?;

        // check if email exists
        if self.get_user_by_email(&input.email).await?.is_some() {
            return Err(RegisterError::DuplicateEmail);
        }

        let Ok(pwd_hash) = password_hash(&input.password1) else {
            return Err(RegisterError::Unknown);
        };

        let id = if let Some(invitation) = invitation {
            self.create_user_with_invitation(
                input.email.clone(),
                pwd_hash,
                !is_admin_initialized,
                invitation.id,
            )
            .await?
        } else {
            self.create_user(input.email.clone(), pwd_hash, !is_admin_initialized)
                .await?
        };

        let user = self.get_user(id).await?.unwrap();

        let refresh_token = generate_refresh_token();
        self.create_refresh_token(id, &refresh_token).await?;

        let Ok(access_token) = generate_jwt(JWTPayload::new(user.email.clone(), user.is_admin))
        else {
            return Err(RegisterError::Unknown);
        };

        let resp = RegisterResponse::new(access_token, refresh_token);
        Ok(resp)
    }

    async fn token_auth(
        &self,
        email: String,
        password: String,
    ) -> std::result::Result<TokenAuthResponse, TokenAuthError> {
        let input = TokenAuthInput { email, password };
        input.validate()?;

        let Some(user) = self.get_user_by_email(&input.email).await? else {
            return Err(TokenAuthError::UserNotFound);
        };

        if !user.active {
            return Err(TokenAuthError::UserDisabled);
        }

        if !password_verify(&input.password, &user.password_encrypted) {
            return Err(TokenAuthError::InvalidPassword);
        }

        let refresh_token = generate_refresh_token();
        self.create_refresh_token(user.id, &refresh_token).await?;

        let Ok(access_token) = generate_jwt(JWTPayload::new(user.email.clone(), user.is_admin))
        else {
            return Err(TokenAuthError::Unknown);
        };

        let resp = TokenAuthResponse::new(access_token, refresh_token);
        Ok(resp)
    }

    async fn refresh_token(
        &self,
        token: String,
    ) -> std::result::Result<RefreshTokenResponse, RefreshTokenError> {
        let Some(refresh_token) = self.get_refresh_token(&token).await? else {
            return Err(RefreshTokenError::InvalidRefreshToken);
        };
        if refresh_token.is_expired() {
            return Err(RefreshTokenError::ExpiredRefreshToken);
        }
        let Some(user) = self.get_user(refresh_token.user_id).await? else {
            return Err(RefreshTokenError::UserNotFound);
        };

        if !user.active {
            return Err(RefreshTokenError::UserDisabled);
        }

        let new_token = generate_refresh_token();
        self.replace_refresh_token(&token, &new_token).await?;

        // refresh token update is done, generate new access token based on user info
        let Ok(access_token) = generate_jwt(JWTPayload::new(user.email.clone(), user.is_admin))
        else {
            return Err(RefreshTokenError::Unknown);
        };

        let resp = RefreshTokenResponse::new(access_token, new_token, refresh_token.expires_at);

        Ok(resp)
    }

    async fn delete_expired_token(&self) -> Result<()> {
        self.delete_expired_token().await?;
        Ok(())
    }

    async fn verify_access_token(&self, access_token: &str) -> Result<VerifyTokenResponse> {
        let claims = validate_jwt(access_token)?;
        let resp = VerifyTokenResponse::new(claims);
        Ok(resp)
    }

    async fn is_admin_initialized(&self) -> Result<bool> {
        let admin = self.list_admin_users().await?;
        Ok(!admin.is_empty())
    }

    async fn get_user_by_email(&self, email: &str) -> Result<User> {
        let user = self.get_user_by_email(email).await?;
        if let Some(user) = user {
            Ok(user.into())
        } else {
            Err(anyhow!("User not found {}", email))
        }
    }

    async fn create_invitation(
        &self,
        email: String,
        mail_service: Arc<dyn EmailService>,
    ) -> Result<Invitation> {
        let invitation = self.create_invitation(email.clone()).await?;
        let email_sent = mail_service
            .send_invitation_email(email, invitation.code.clone())
            .await;
        if let Err(e) = email_sent {
            warn!(
                "Failed to send invitation email, please check your SMTP settings are correct: {e}"
            );
        }
        Ok(invitation.into())
    }

    async fn request_invitation(
        &self,
        input: RequestInvitationInput,
        mail_service: Arc<dyn EmailService>,
    ) -> Result<Invitation> {
        if !self
            .read_security_setting()
            .await?
            .can_request_invitation(&input.email)
        {
            return Err(anyhow!("Your email does not belong to this organization, please request an invitation from an administrator"));
        }
        let invitation =
            AuthenticationService::create_invitation(self, input.email, mail_service).await?;
        Ok(invitation)
    }

    async fn delete_invitation(&self, id: &ID) -> Result<ID> {
        Ok(self.delete_invitation(id.as_rowid()?).await?.as_id())
    }

    async fn reset_user_auth_token(&self, email: &str) -> Result<()> {
        self.reset_user_auth_token_by_email(email).await
    }

    async fn list_users(
        &self,
        after: Option<String>,
        before: Option<String>,
        first: Option<usize>,
        last: Option<usize>,
    ) -> Result<Vec<User>> {
        let (skip_id, limit, backwards) = graphql_pagination_to_filter(after, before, first, last)?;

        Ok(self
            .list_users_with_filter(skip_id, limit, backwards)
            .await?
            .into_iter()
            .map(|x| x.into())
            .collect())
    }

    async fn list_invitations(
        &self,
        after: Option<String>,
        before: Option<String>,
        first: Option<usize>,
        last: Option<usize>,
    ) -> Result<Vec<Invitation>> {
        let (limit, skip_id, backwards) = graphql_pagination_to_filter(after, before, first, last)?;
        Ok(self
            .list_invitations_with_filter(limit, skip_id, backwards)
            .await?
            .into_iter()
            .map(|x| x.into())
            .collect())
    }

    async fn oauth(
        &self,
        code: String,
        provider: OAuthProvider,
    ) -> std::result::Result<OAuthResponse, OAuthError> {
        let client = oauth::new_oauth_client(provider, Arc::new(self.clone()));
        let email = client.fetch_user_email(code).await?;
        let (user_id, is_admin) = get_or_create_oauth_user(self, &email).await?;

        let refresh_token = generate_refresh_token();
        self.create_refresh_token(user_id, &refresh_token).await?;

        let access_token = generate_jwt(JWTPayload::new(email.clone(), is_admin))
            .map_err(|_| OAuthError::Unknown)?;

        let resp = OAuthResponse {
            access_token,
            refresh_token,
        };
        Ok(resp)
    }

    async fn read_oauth_credential(
        &self,
        provider: OAuthProvider,
    ) -> Result<Option<OAuthCredential>> {
        match provider {
            OAuthProvider::Github => Ok(self
                .read_github_oauth_credential()
                .await?
                .map(|val| val.into())),
            OAuthProvider::Google => Ok(self
                .read_google_oauth_credential()
                .await?
                .map(|val| val.into())),
        }
    }

    async fn oauth_callback_url(&self, provider: OAuthProvider) -> Result<String> {
        let external_url = self.read_network_setting().await?.external_url;
        let url = match provider {
            OAuthProvider::Github => external_url + "/oauth/callback/github",
            OAuthProvider::Google => external_url + "/oauth/callback/google",
        };
        Ok(url)
    }

    async fn update_oauth_credential(&self, input: UpdateOAuthCredentialInput) -> Result<()> {
        match input.provider {
            OAuthProvider::Github => Ok(self
                .update_github_oauth_credential(&input.client_id, &input.client_secret)
                .await?),
            OAuthProvider::Google => Ok(self
                .update_google_oauth_credential(&input.client_id, &input.client_secret)
                .await?),
        }
    }

    async fn delete_oauth_credential(&self, provider: OAuthProvider) -> Result<()> {
        match provider {
            OAuthProvider::Github => self.delete_github_oauth_credential().await,
            OAuthProvider::Google => self.delete_google_oauth_credential().await,
        }
    }

    async fn update_user_active(&self, id: &ID, active: bool) -> Result<()> {
        self.update_user_active(id.as_rowid()?, active).await
    }
}

async fn get_or_create_oauth_user(db: &DbConn, email: &str) -> Result<(i32, bool), OAuthError> {
    if let Some(user) = db.get_user_by_email(email).await? {
        if !user.active {
            return Err(OAuthError::UserDisabled);
        }
        Ok((user.id, user.is_admin))
    } else {
        // it's ok to set password to empty string here, because
        // 1. both `register` & `token_auth` mutation will do input validation, so empty password won't be accepted
        // 2. `password_verify` will always return false for empty password hash read from user table
        // so user created here is only able to login by github oauth, normal login won't work
        if db
            .read_security_setting()
            .await?
            .can_request_invitation(&email)
        {
            return Ok((
                db.create_user(email.to_owned(), "".to_owned(), false)
                    .await?,
                false,
            ));
        }
        let Some(invitation) = db.get_invitation_by_email(&email).await.ok().flatten() else {
            return Err(OAuthError::UserNotInvited);
        };
        let id = db
            .create_user_with_invitation(email.to_owned(), "".to_owned(), false, invitation.id)
            .await?;
        let user = db.get_user(id).await?.unwrap();
        Ok((user.id, user.is_admin))
    }
}

async fn check_invitation(
    db: &DbConn,
    is_admin_initialized: bool,
    invitation_code: Option<String>,
    email: &str,
) -> Result<Option<InvitationDAO>, RegisterError> {
    if !is_admin_initialized {
        return Ok(None);
    }

    let err = Err(RegisterError::InvalidInvitationCode);
    let Some(invitation_code) = invitation_code else {
        return err;
    };

    let Some(invitation) = db.get_invitation_by_code(&invitation_code).await? else {
        return err;
    };

    if invitation.email != email {
        return err;
    }

    Ok(Some(invitation))
}

fn password_hash(raw: &str) -> password_hash::Result<String> {
    let salt = SaltString::generate(&mut OsRng);
    let argon2 = Argon2::default();
    let hash = argon2.hash_password(raw.as_bytes(), &salt)?.to_string();

    Ok(hash)
}

fn password_verify(raw: &str, hash: &str) -> bool {
    if let Ok(parsed_hash) = argon2::PasswordHash::new(hash) {
        let argon2 = Argon2::default();
        argon2.verify_password(raw.as_bytes(), &parsed_hash).is_ok()
    } else {
        false
    }
}

#[cfg(test)]
mod tests {

    use assert_matches::assert_matches;
    use juniper_axum::relay::{self, Connection};

    use super::*;
    use crate::service::AsRowid;

    #[test]
    fn test_password_hash() {
        let raw = "12345678";
        let hash = password_hash(raw).unwrap();

        assert_eq!(hash.len(), 97);
        assert!(hash.starts_with("$argon2id$v=19$m=19456,t=2,p=1$"));
    }

    #[test]
    fn test_password_verify() {
        let raw = "12345678";
        let hash = password_hash(raw).unwrap();

        assert!(password_verify(raw, &hash));
        assert!(!password_verify(raw, "invalid hash"));
    }

    static ADMIN_EMAIL: &str = "test@example.com";
    static ADMIN_PASSWORD: &str = "123456789$acR";

    async fn register_admin_user(conn: &DbConn) -> RegisterResponse {
        conn.register(
            ADMIN_EMAIL.to_owned(),
            ADMIN_PASSWORD.to_owned(),
            ADMIN_PASSWORD.to_owned(),
            None,
        )
        .await
        .unwrap()
    }

    #[tokio::test]
    async fn test_auth_token() {
        let conn = DbConn::new_in_memory().await.unwrap();
        assert_matches!(
            conn.token_auth(ADMIN_EMAIL.to_owned(), "12345678".to_owned())
                .await,
            Err(TokenAuthError::UserNotFound)
        );

        register_admin_user(&conn).await;

        assert_matches!(
            conn.token_auth(ADMIN_EMAIL.to_owned(), "12345678".to_owned())
                .await,
            Err(TokenAuthError::InvalidPassword)
        );

        let resp1 = conn
            .token_auth(ADMIN_EMAIL.to_owned(), ADMIN_PASSWORD.to_owned())
            .await
            .unwrap();
        let resp2 = conn
            .token_auth(ADMIN_EMAIL.to_owned(), ADMIN_PASSWORD.to_owned())
            .await
            .unwrap();
        // each auth should generate a new refresh token
        assert_ne!(resp1.refresh_token, resp2.refresh_token);
    }

    #[tokio::test]
    async fn test_invitation_flow() {
        let conn = DbConn::new_in_memory().await.unwrap();

        assert!(!conn.is_admin_initialized().await.unwrap());
        register_admin_user(&conn).await;

        let email = "user@user.com";
        let password = "12345678dD^";

        conn.create_invitation(email.to_owned()).await.unwrap();
        let invitation = &conn.list_invitations(None, None, None, None).await.unwrap()[0];

        // Admin initialized, registeration requires a invitation code;
        assert_matches!(
            conn.register(
                email.to_owned(),
                password.to_owned(),
                password.to_owned(),
                None
            )
            .await,
            Err(RegisterError::InvalidInvitationCode)
        );

        // Invalid invitation code won't work.
        assert_matches!(
            conn.register(
                email.to_owned(),
                password.to_owned(),
                password.to_owned(),
                Some("abc".to_owned())
            )
            .await,
            Err(RegisterError::InvalidInvitationCode)
        );

        // Register success.
        assert!(conn
            .register(
                email.to_owned(),
                password.to_owned(),
                password.to_owned(),
                Some(invitation.code.clone()),
            )
            .await
            .is_ok());

        // Try register again with same email failed.
        assert_matches!(
            conn.register(
                email.to_owned(),
                password.to_owned(),
                password.to_owned(),
                Some(invitation.code.clone())
            )
            .await,
            Err(RegisterError::InvalidInvitationCode)
        );

        // Used invitation should have been deleted,  following delete attempt should fail.
        assert!(conn
            .delete_invitation(invitation.id.as_rowid().unwrap())
            .await
            .is_err());
    }

    #[tokio::test]
    async fn test_refresh_token() {
        let conn = DbConn::new_in_memory().await.unwrap();
        let reg = register_admin_user(&conn).await;

        let resp1 = conn.refresh_token(reg.refresh_token.clone()).await.unwrap();
        // new access token should be valid
        assert!(validate_jwt(&resp1.access_token).is_ok());
        // refresh token should be renewed
        assert_ne!(reg.refresh_token, resp1.refresh_token);

        let resp2 = conn
            .refresh_token(resp1.refresh_token.clone())
            .await
            .unwrap();
        // expire time should be no change
        assert_eq!(resp1.refresh_expires_at, resp2.refresh_expires_at);
    }

    #[tokio::test]
    async fn test_reset_user_auth_token() {
        let conn = DbConn::new_in_memory().await.unwrap();
        register_admin_user(&conn).await;

        let user = conn.get_user_by_email(ADMIN_EMAIL).await.unwrap().unwrap();
        conn.reset_user_auth_token(&user.email).await.unwrap();

        let user2 = conn.get_user_by_email(ADMIN_EMAIL).await.unwrap().unwrap();
        assert_ne!(user.auth_token, user2.auth_token);
    }

    #[tokio::test]
    async fn test_is_admin_initialized() {
        let conn = DbConn::new_in_memory().await.unwrap();

        assert!(!conn.is_admin_initialized().await.unwrap());
        tabby_db::testutils::create_user(&conn).await;
        assert!(conn.is_admin_initialized().await.unwrap());
    }

    async fn list_users(
        db: &DbConn,
        after: Option<String>,
        before: Option<String>,
        first: Option<i32>,
        last: Option<i32>,
    ) -> Connection<User> {
        relay::query_async(
            after,
            before,
            first,
            last,
            |after, before, first, last| async move {
                Ok(db.list_users(after, before, first, last).await.unwrap())
            },
        )
        .await
        .unwrap()
    }

    #[tokio::test]
    async fn test_pagination() {
        let conn = DbConn::new_in_memory().await.unwrap();
        conn.create_user("a@example.com".into(), "pass".into(), false)
            .await
            .unwrap();
        conn.create_user("b@example.com".into(), "pass".into(), false)
            .await
            .unwrap();
        conn.create_user("c@example.com".into(), "pass".into(), false)
            .await
            .unwrap();

        let all_users = list_users(&conn, None, None, None, None).await;

        assert!(!all_users.page_info.has_next_page);
        assert!(!all_users.page_info.has_previous_page);

        let users = list_users(
            &conn,
            Some(all_users.edges[0].cursor.clone()),
            None,
            None,
            None,
        )
        .await;

        assert!(!users.page_info.has_next_page);
        assert!(users.page_info.has_previous_page);

        let users = list_users(&conn, None, None, Some(2), None).await;

        assert!(users.page_info.has_next_page);
        assert!(!users.page_info.has_previous_page);

        let users = list_users(
            &conn,
            None,
            Some(all_users.edges[1].cursor.clone()),
            None,
            Some(1),
        )
        .await;

        assert!(users.page_info.has_next_page);
        assert!(!users.page_info.has_previous_page);

        let users = list_users(
            &conn,
            Some(all_users.edges[2].cursor.clone()),
            None,
            None,
            None,
        )
        .await;
        assert!(!users.page_info.has_next_page);
        assert!(users.page_info.has_previous_page);

        let users = list_users(&conn, None, None, Some(3), None).await;
        assert!(!users.page_info.has_next_page);
        assert!(!users.page_info.has_previous_page);

        let users = list_users(
            &conn,
            Some(all_users.edges[0].cursor.clone()),
            None,
            Some(2),
            None,
        )
        .await;
        assert!(!users.page_info.has_next_page);
        assert!(users.page_info.has_previous_page);
    }
}<|MERGE_RESOLUTION|>--- conflicted
+++ resolved
@@ -20,15 +20,9 @@
             generate_jwt, generate_refresh_token, validate_jwt, AuthenticationService, Invitation,
             JWTPayload, OAuthCredential, OAuthError, OAuthProvider, OAuthResponse,
             RefreshTokenError, RefreshTokenResponse, RegisterError, RegisterResponse,
-<<<<<<< HEAD
-            RequestInvitationInput, TokenAuthError, TokenAuthResponse, User, VerifyTokenResponse,
+            TokenAuthError, TokenAuthResponse, UpdateOAuthCredentialInput, User,
+            VerifyTokenResponse, RequestInvitationInput
         },
-        email::EmailService,
-=======
-            TokenAuthError, TokenAuthResponse, UpdateOAuthCredentialInput, User,
-            VerifyTokenResponse,
-        },
->>>>>>> 009f4679
         setting::SettingService,
     },
 };
