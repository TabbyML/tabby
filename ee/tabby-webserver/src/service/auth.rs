use std::{borrow::Cow, sync::Arc};

use anyhow::{anyhow, Result};
use argon2::{
    password_hash,
    password_hash::{rand_core::OsRng, SaltString},
    Argon2, PasswordHasher, PasswordVerifier,
};
use async_trait::async_trait;
use chrono::{Duration, Utc};
use juniper::ID;
use tabby_db::{DbConn, InvitationDAO};
use tracing::warn;
use validator::{Validate, ValidationError};

use super::{graphql_pagination_to_filter, AsID, AsRowid};
use crate::{
    oauth,
    schema::{
        auth::{
            generate_jwt, generate_refresh_token, validate_jwt, AuthenticationService, Invitation,
            JWTPayload, OAuthCredential, OAuthError, OAuthProvider, OAuthResponse,
            PasswordResetError, RefreshTokenError, RefreshTokenResponse, RegisterError,
            RegisterResponse, RequestInvitationInput, TokenAuthError, TokenAuthResponse,
            UpdateOAuthCredentialInput, User, VerifyTokenResponse,
        },
        email::{EmailService, SendEmailError},
        setting::SettingService,
    },
};

/// Input parameters for register mutation
/// `validate` attribute is used to validate the input parameters
///   - `code` argument specifies which parameter causes the failure
///   - `message` argument provides client friendly error message
///
#[derive(Validate)]
struct RegisterInput {
    #[validate(email(code = "email", message = "Email is invalid"))]
    #[validate(length(
        max = 128,
        code = "email",
        message = "Email must be at most 128 characters"
    ))]
    email: String,
    #[validate(length(
        min = 8,
        code = "password1",
        message = "Password must be at least 8 characters"
    ))]
    #[validate(length(
        max = 20,
        code = "password1",
        message = "Password must be at most 20 characters"
    ))]
    #[validate(custom = "validate_password")]
    password1: String,
    #[validate(must_match(
        code = "password2",
        message = "Passwords do not match",
        other = "password1"
    ))]
    #[validate(length(
        max = 20,
        code = "password2",
        message = "Password must be at most 20 characters"
    ))]
    password2: String,
}

#[derive(Clone)]
struct AuthenticationServiceImpl {
    db: DbConn,
    mail: Arc<dyn EmailService>,
}

pub fn new_authentication_service(
    db: DbConn,
    mail: Arc<dyn EmailService>,
) -> impl AuthenticationService {
    AuthenticationServiceImpl { db, mail }
}

impl std::fmt::Debug for RegisterInput {
    fn fmt(&self, f: &mut std::fmt::Formatter<'_>) -> std::fmt::Result {
        f.debug_struct("RegisterInput")
            .field("email", &self.email)
            .field("password1", &"********")
            .field("password2", &"********")
            .finish()
    }
}

fn validate_password(value: &str) -> Result<(), ValidationError> {
    let make_validation_error = |message: &'static str| {
        let mut err = ValidationError::new("password1");
        err.message = Some(Cow::Borrowed(message));
        Err(err)
    };

    let contains_lowercase = value.chars().any(|x| x.is_ascii_lowercase());
    if !contains_lowercase {
        return make_validation_error("Password should contains at least one lowercase character");
    }

    let contains_uppercase = value.chars().any(|x| x.is_ascii_uppercase());
    if !contains_uppercase {
        return make_validation_error("Password should contains at least one uppercase character");
    }

    let contains_digit = value.chars().any(|x| x.is_ascii_digit());
    if !contains_digit {
        return make_validation_error("Password should contains at least one numeric character");
    }

    let contains_special_char = value.chars().any(|x| x.is_ascii_punctuation());
    if !contains_special_char {
        return make_validation_error(
            "Password should contains at least one special character, e.g @#$%^&{}",
        );
    }

    Ok(())
}

/// Input parameters for token_auth mutation
/// See `RegisterInput` for `validate` attribute usage
#[derive(Validate)]
struct TokenAuthInput {
    #[validate(email(code = "email", message = "Email is invalid"))]
    #[validate(length(
        max = 128,
        code = "email",
        message = "Email must be at most 128 characters"
    ))]
    email: String,
    #[validate(length(
        min = 8,
        code = "password",
        message = "Password must be at least 8 characters"
    ))]
    #[validate(length(
        max = 20,
        code = "password",
        message = "Password must be at most 20 characters"
    ))]
    password: String,
}

impl std::fmt::Debug for TokenAuthInput {
    fn fmt(&self, f: &mut std::fmt::Formatter<'_>) -> std::fmt::Result {
        f.debug_struct("TokenAuthInput")
            .field("email", &self.email)
            .field("password", &"********")
            .finish()
    }
}

#[async_trait]
impl AuthenticationService for AuthenticationServiceImpl {
    async fn register(
        &self,
        email: String,
        password1: String,
        password2: String,
        invitation_code: Option<String>,
    ) -> std::result::Result<RegisterResponse, RegisterError> {
        let input = RegisterInput {
            email,
            password1,
            password2,
        };
        input.validate()?;

        let is_admin_initialized = self.is_admin_initialized().await?;
        let invitation = check_invitation(
            &self.db,
            is_admin_initialized,
            invitation_code,
            &input.email,
        )
        .await?;

        // check if email exists
        if self.db.get_user_by_email(&input.email).await?.is_some() {
            return Err(RegisterError::DuplicateEmail);
        }

        let Ok(pwd_hash) = password_hash(&input.password1) else {
            return Err(RegisterError::Unknown);
        };

        let id = if let Some(invitation) = invitation {
            self.db
                .create_user_with_invitation(
                    input.email.clone(),
                    pwd_hash,
                    !is_admin_initialized,
                    invitation.id,
                )
                .await?
        } else {
            self.db
                .create_user(input.email.clone(), pwd_hash, !is_admin_initialized)
                .await?
        };

        let user = self.db.get_user(id).await?.unwrap();

        let refresh_token = generate_refresh_token();
        self.db.create_refresh_token(id, &refresh_token).await?;

        let Ok(access_token) = generate_jwt(JWTPayload::new(user.email.clone(), user.is_admin))
        else {
            return Err(RegisterError::Unknown);
        };

        let resp = RegisterResponse::new(access_token, refresh_token);
        Ok(resp)
    }

    async fn request_password_reset_email(&self, email: String) -> Result<()> {
        let user = self.get_user_by_email(&email).await.ok();

        let Some(user) = user else { return Ok(()) };

        let id = user.id.as_rowid()?;
        let existing = self.db.get_password_reset_by_user_id(id).await?;
        if let Some(existing) = existing {
            if Utc::now().signed_duration_since(existing.created_at) < Duration::minutes(5) {
                return Err(anyhow!(
                    "A password reset has been requested recently, please try again later"
                ));
            }
        }
        let code = self.db.create_password_reset(id).await?;
        self.mail
            .send_password_reset_email(user.email, code)
            .await?;
        Ok(())
    }

    async fn password_reset(&self, code: &str, password: &str) -> Result<(), PasswordResetError> {
        let password_encrypted =
            password_hash(password).map_err(|_| PasswordResetError::Unknown)?;

        let Ok(Some(password_reset)) = self.db.get_password_reset_by_code(code).await else {
            return Err(PasswordResetError::InvalidCode);
        };

        let Ok(Some(user)) = self.db.get_user(password_reset.user_id).await else {
            return Err(PasswordResetError::InvalidEmail);
        };

        if password_reset.code != code {
            return Err(PasswordResetError::InvalidCode);
        }

        if Utc::now().signed_duration_since(password_reset.created_at) > Duration::minutes(15) {
            return Err(PasswordResetError::ExpiredCode);
        }

        self.db.delete_password_reset_by_user_id(user.id).await?;
        self.db
            .update_user_password(user.id, password_encrypted)
            .await?;
        Ok(())
    }

    async fn token_auth(
        &self,
        email: String,
        password: String,
    ) -> std::result::Result<TokenAuthResponse, TokenAuthError> {
        let input = TokenAuthInput { email, password };
        input.validate()?;

        let Some(user) = self.db.get_user_by_email(&input.email).await? else {
            return Err(TokenAuthError::UserNotFound);
        };

        if !user.active {
            return Err(TokenAuthError::UserDisabled);
        }

        if !password_verify(&input.password, &user.password_encrypted) {
            return Err(TokenAuthError::InvalidPassword);
        }

        let refresh_token = generate_refresh_token();
        self.db
            .create_refresh_token(user.id, &refresh_token)
            .await?;

        let Ok(access_token) = generate_jwt(JWTPayload::new(user.email.clone(), user.is_admin))
        else {
            return Err(TokenAuthError::Unknown);
        };

        let resp = TokenAuthResponse::new(access_token, refresh_token);
        Ok(resp)
    }

    async fn refresh_token(
        &self,
        token: String,
    ) -> std::result::Result<RefreshTokenResponse, RefreshTokenError> {
        let Some(refresh_token) = self.db.get_refresh_token(&token).await? else {
            return Err(RefreshTokenError::InvalidRefreshToken);
        };
        if refresh_token.is_expired() {
            return Err(RefreshTokenError::ExpiredRefreshToken);
        }
        let Some(user) = self.db.get_user(refresh_token.user_id).await? else {
            return Err(RefreshTokenError::UserNotFound);
        };

        if !user.active {
            return Err(RefreshTokenError::UserDisabled);
        }

        let new_token = generate_refresh_token();
        self.db.replace_refresh_token(&token, &new_token).await?;

        // refresh token update is done, generate new access token based on user info
        let Ok(access_token) = generate_jwt(JWTPayload::new(user.email.clone(), user.is_admin))
        else {
            return Err(RefreshTokenError::Unknown);
        };

        let resp = RefreshTokenResponse::new(access_token, new_token, refresh_token.expires_at);

        Ok(resp)
    }

    async fn delete_expired_token(&self) -> Result<()> {
        self.db.delete_expired_token().await?;
<<<<<<< HEAD
        Ok(())
    }

    async fn delete_expired_password_reset(&self) -> Result<()> {
        self.db.delete_expired_password_resets().await?;
=======
>>>>>>> 76f733b2
        Ok(())
    }

    async fn verify_access_token(&self, access_token: &str) -> Result<VerifyTokenResponse> {
        let claims = validate_jwt(access_token)?;
        let resp = VerifyTokenResponse::new(claims);
        Ok(resp)
    }

    async fn is_admin_initialized(&self) -> Result<bool> {
        let admin = self.db.list_admin_users().await?;
        Ok(!admin.is_empty())
    }

    async fn update_user_role(&self, id: &ID, is_admin: bool) -> Result<()> {
        let id = id.as_rowid()?;
        if id == 1 {
            return Err(anyhow!("The owner's admin status may not be changed"));
        }
        self.db.update_user_role(id, is_admin).await
    }

    async fn get_user_by_email(&self, email: &str) -> Result<User> {
        let user = self.db.get_user_by_email(email).await?;
        if let Some(user) = user {
            Ok(user.into())
        } else {
            Err(anyhow!("User not found {}", email))
        }
    }

    async fn create_invitation(&self, email: String) -> Result<Invitation> {
        let invitation = self.db.create_invitation(email.clone()).await?;
        let email_sent = self
            .mail
            .send_invitation_email(email, invitation.code.clone())
            .await;
        match email_sent {
            Ok(_) | Err(SendEmailError::NotConfigured) => {}
            Err(e) => warn!(
                "Failed to send invitation email, please check your SMTP settings are correct: {e}"
            ),
        }
        Ok(invitation.into())
    }

    async fn request_invitation(&self, input: RequestInvitationInput) -> Result<Invitation> {
        if !self
            .db
            .read_security_setting()
            .await?
            .can_register_without_invitation(&input.email)
        {
            return Err(anyhow!("Your email does not belong to this organization, please request an invitation from an administrator"));
        }
        let invitation = AuthenticationService::create_invitation(self, input.email).await?;
        Ok(invitation)
    }

    async fn delete_invitation(&self, id: &ID) -> Result<ID> {
        Ok(self.db.delete_invitation(id.as_rowid()?).await?.as_id())
    }

    async fn reset_user_auth_token(&self, email: &str) -> Result<()> {
        self.db.reset_user_auth_token_by_email(email).await
    }

    async fn list_users(
        &self,
        after: Option<String>,
        before: Option<String>,
        first: Option<usize>,
        last: Option<usize>,
    ) -> Result<Vec<User>> {
        let (skip_id, limit, backwards) = graphql_pagination_to_filter(after, before, first, last)?;

        Ok(self
            .db
            .list_users_with_filter(skip_id, limit, backwards)
            .await?
            .into_iter()
            .map(|x| x.into())
            .collect())
    }

    async fn list_invitations(
        &self,
        after: Option<String>,
        before: Option<String>,
        first: Option<usize>,
        last: Option<usize>,
    ) -> Result<Vec<Invitation>> {
        let (limit, skip_id, backwards) = graphql_pagination_to_filter(after, before, first, last)?;
        Ok(self
            .db
            .list_invitations_with_filter(limit, skip_id, backwards)
            .await?
            .into_iter()
            .map(|x| x.into())
            .collect())
    }

    async fn oauth(
        &self,
        code: String,
        provider: OAuthProvider,
    ) -> std::result::Result<OAuthResponse, OAuthError> {
        let client = oauth::new_oauth_client(provider, Arc::new(self.clone()));
        let email = client.fetch_user_email(code).await?;
        let (user_id, is_admin) = get_or_create_oauth_user(&self.db, &email).await?;

        let refresh_token = generate_refresh_token();
        self.db
            .create_refresh_token(user_id, &refresh_token)
            .await?;

        let access_token = generate_jwt(JWTPayload::new(email.clone(), is_admin))
            .map_err(|_| OAuthError::Unknown)?;

        let resp = OAuthResponse {
            access_token,
            refresh_token,
        };
        Ok(resp)
    }

    async fn read_oauth_credential(
        &self,
        provider: OAuthProvider,
    ) -> Result<Option<OAuthCredential>> {
        match provider {
            OAuthProvider::Github => Ok(self
                .db
                .read_github_oauth_credential()
                .await?
                .map(|val| val.into())),
            OAuthProvider::Google => Ok(self
                .db
                .read_google_oauth_credential()
                .await?
                .map(|val| val.into())),
        }
    }

    async fn oauth_callback_url(&self, provider: OAuthProvider) -> Result<String> {
        let external_url = self.db.read_network_setting().await?.external_url;
        let url = match provider {
            OAuthProvider::Github => external_url + "/oauth/callback/github",
            OAuthProvider::Google => external_url + "/oauth/callback/google",
        };
        Ok(url)
    }

    async fn update_oauth_credential(&self, input: UpdateOAuthCredentialInput) -> Result<()> {
        match input.provider {
            OAuthProvider::Github => Ok(self
                .db
                .update_github_oauth_credential(&input.client_id, &input.client_secret)
                .await?),
            OAuthProvider::Google => Ok(self
                .db
                .update_google_oauth_credential(&input.client_id, &input.client_secret)
                .await?),
        }
    }

    async fn delete_oauth_credential(&self, provider: OAuthProvider) -> Result<()> {
        match provider {
            OAuthProvider::Github => self.db.delete_github_oauth_credential().await,
            OAuthProvider::Google => self.db.delete_google_oauth_credential().await,
        }
    }

    async fn update_user_active(&self, id: &ID, active: bool) -> Result<()> {
        self.db.update_user_active(id.as_rowid()?, active).await
    }
}

async fn get_or_create_oauth_user(db: &DbConn, email: &str) -> Result<(i32, bool), OAuthError> {
    if let Some(user) = db.get_user_by_email(email).await? {
        return user
            .active
            .then_some((user.id, user.is_admin))
            .ok_or(OAuthError::UserDisabled);
    }
    if db
        .read_security_setting()
        .await?
        .can_register_without_invitation(email)
    {
        // it's ok to set password to empty string here, because
        // 1. both `register` & `token_auth` mutation will do input validation, so empty password won't be accepted
        // 2. `password_verify` will always return false for empty password hash read from user table
        // so user created here is only able to login by github oauth, normal login won't work
        Ok((
            db.create_user(email.to_owned(), "".to_owned(), false)
                .await?,
            false,
        ))
    } else {
        let Some(invitation) = db.get_invitation_by_email(email).await.ok().flatten() else {
            return Err(OAuthError::UserNotInvited);
        };
        // safe to create with empty password for same reasons above
        let id = db
            .create_user_with_invitation(email.to_owned(), "".to_owned(), false, invitation.id)
            .await?;
        let user = db.get_user(id).await?.unwrap();
        Ok((user.id, user.is_admin))
    }
}

async fn check_invitation(
    db: &DbConn,
    is_admin_initialized: bool,
    invitation_code: Option<String>,
    email: &str,
) -> Result<Option<InvitationDAO>, RegisterError> {
    if !is_admin_initialized {
        // Creating the admin user, no invitation required
        return Ok(None);
    }

    let err = Err(RegisterError::InvalidInvitationCode);
    let Some(invitation_code) = invitation_code else {
        return err;
    };

    let Some(invitation) = db.get_invitation_by_code(&invitation_code).await? else {
        return err;
    };

    if invitation.email != email {
        return err;
    }

    Ok(Some(invitation))
}

fn password_hash(raw: &str) -> password_hash::Result<String> {
    let salt = SaltString::generate(&mut OsRng);
    let argon2 = Argon2::default();
    let hash = argon2.hash_password(raw.as_bytes(), &salt)?.to_string();

    Ok(hash)
}

fn password_verify(raw: &str, hash: &str) -> bool {
    if let Ok(parsed_hash) = argon2::PasswordHash::new(hash) {
        let argon2 = Argon2::default();
        argon2.verify_password(raw.as_bytes(), &parsed_hash).is_ok()
    } else {
        false
    }
}

#[cfg(test)]
mod tests {

    async fn test_authentication_service() -> AuthenticationServiceImpl {
        let db = DbConn::new_in_memory().await.unwrap();
        AuthenticationServiceImpl {
            db: db.clone(),
            mail: Arc::new(new_email_service(db).await.unwrap()),
        }
    }

    use assert_matches::assert_matches;
    use juniper_axum::relay::{self, Connection};

    use super::*;
    use crate::service::email::new_email_service;

    #[test]
    fn test_password_hash() {
        let raw = "12345678";
        let hash = password_hash(raw).unwrap();

        assert_eq!(hash.len(), 97);
        assert!(hash.starts_with("$argon2id$v=19$m=19456,t=2,p=1$"));
    }

    #[test]
    fn test_password_verify() {
        let raw = "12345678";
        let hash = password_hash(raw).unwrap();

        assert!(password_verify(raw, &hash));
        assert!(!password_verify(raw, "invalid hash"));
    }

    static ADMIN_EMAIL: &str = "test@example.com";
    static ADMIN_PASSWORD: &str = "123456789$acR";

    async fn register_admin_user(service: &AuthenticationServiceImpl) -> RegisterResponse {
        service
            .register(
                ADMIN_EMAIL.to_owned(),
                ADMIN_PASSWORD.to_owned(),
                ADMIN_PASSWORD.to_owned(),
                None,
            )
            .await
            .unwrap()
    }

    #[tokio::test]
    async fn test_auth_token() {
        let service = test_authentication_service().await;
        assert_matches!(
            service
                .token_auth(ADMIN_EMAIL.to_owned(), "12345678".to_owned())
                .await,
            Err(TokenAuthError::UserNotFound)
        );

        register_admin_user(&service).await;

        assert_matches!(
            service
                .token_auth(ADMIN_EMAIL.to_owned(), "12345678".to_owned())
                .await,
            Err(TokenAuthError::InvalidPassword)
        );

        let resp1 = service
            .token_auth(ADMIN_EMAIL.to_owned(), ADMIN_PASSWORD.to_owned())
            .await
            .unwrap();
        let resp2 = service
            .token_auth(ADMIN_EMAIL.to_owned(), ADMIN_PASSWORD.to_owned())
            .await
            .unwrap();
        // each auth should generate a new refresh token
        assert_ne!(resp1.refresh_token, resp2.refresh_token);
    }

    #[tokio::test]
    async fn test_invitation_flow() {
        let service = test_authentication_service().await;

        assert!(!service.is_admin_initialized().await.unwrap());
        register_admin_user(&service).await;

        let email = "user@user.com";
        let password = "12345678dD^";

        service.create_invitation(email.to_owned()).await.unwrap();
        let invitation = &service
            .list_invitations(None, None, None, None)
            .await
            .unwrap()[0];

        // Admin initialized, registeration requires a invitation code;
        assert_matches!(
            service
                .register(
                    email.to_owned(),
                    password.to_owned(),
                    password.to_owned(),
                    None
                )
                .await,
            Err(RegisterError::InvalidInvitationCode)
        );

        // Invalid invitation code won't work.
        assert_matches!(
            service
                .register(
                    email.to_owned(),
                    password.to_owned(),
                    password.to_owned(),
                    Some("abc".to_owned())
                )
                .await,
            Err(RegisterError::InvalidInvitationCode)
        );

        // Register success.
        assert!(service
            .register(
                email.to_owned(),
                password.to_owned(),
                password.to_owned(),
                Some(invitation.code.clone()),
            )
            .await
            .is_ok());

        // Try register again with same email failed.
        assert_matches!(
            service
                .register(
                    email.to_owned(),
                    password.to_owned(),
                    password.to_owned(),
                    Some(invitation.code.clone())
                )
                .await,
            Err(RegisterError::InvalidInvitationCode)
        );

        // Used invitation should have been deleted,  following delete attempt should fail.
        assert!(service
            .db
            .delete_invitation(invitation.id.as_rowid().unwrap())
            .await
            .is_err());
    }

    #[tokio::test]
    async fn test_refresh_token() {
        let service = test_authentication_service().await;
        let reg = register_admin_user(&service).await;

        let resp1 = service
            .refresh_token(reg.refresh_token.clone())
            .await
            .unwrap();
        // new access token should be valid
        assert!(validate_jwt(&resp1.access_token).is_ok());
        // refresh token should be renewed
        assert_ne!(reg.refresh_token, resp1.refresh_token);

        let resp2 = service
            .refresh_token(resp1.refresh_token.clone())
            .await
            .unwrap();
        // expire time should be no change
        assert_eq!(resp1.refresh_expires_at, resp2.refresh_expires_at);
    }

    #[tokio::test]
    async fn test_reset_user_auth_token() {
        let service = test_authentication_service().await;
        register_admin_user(&service).await;

        let user = service.get_user_by_email(ADMIN_EMAIL).await.unwrap();
        service.reset_user_auth_token(&user.email).await.unwrap();

        let user2 = service.get_user_by_email(ADMIN_EMAIL).await.unwrap();
        assert_ne!(user.auth_token, user2.auth_token);
    }

    #[tokio::test]
    async fn test_is_admin_initialized() {
        let service = test_authentication_service().await;

        assert!(!service.is_admin_initialized().await.unwrap());
        tabby_db::testutils::create_user(&service.db).await;
        assert!(service.is_admin_initialized().await.unwrap());
    }

    async fn list_users(
        db: &AuthenticationServiceImpl,
        after: Option<String>,
        before: Option<String>,
        first: Option<i32>,
        last: Option<i32>,
    ) -> Connection<User> {
        relay::query_async(
            after,
            before,
            first,
            last,
            |after, before, first, last| async move {
                Ok(db.list_users(after, before, first, last).await.unwrap())
            },
        )
        .await
        .unwrap()
    }

    #[tokio::test]
    async fn test_request_invitation() {
        let service = test_authentication_service().await;
        service
            .db
            .update_security_setting(Some("example.com".into()), false)
            .await
            .unwrap();

        assert!(service
            .request_invitation(RequestInvitationInput {
                email: "test@example.com".into()
            })
            .await
            .is_ok());

        assert!(service
            .request_invitation(RequestInvitationInput {
                email: "test@gmail.com".into()
            })
            .await
            .is_err());
    }

    #[tokio::test]
    async fn test_get_or_create_oauth_user() {
        let service = test_authentication_service().await;
        let id = service
            .db
            .create_user("test@example.com".into(), "".into(), false)
            .await
            .unwrap();
        service.db.update_user_active(id, false).await.unwrap();

        assert!(get_or_create_oauth_user(&service.db, "test@example.com")
            .await
            .is_err());

        service
            .db
            .update_security_setting(Some("example.com".into()), false)
            .await
            .unwrap();

        assert!(get_or_create_oauth_user(&service.db, "example@example.com")
            .await
            .is_ok());
        assert!(get_or_create_oauth_user(&service.db, "example@gmail.com")
            .await
            .is_err());
    }

    #[tokio::test]
    async fn test_update_role() {
        let service = test_authentication_service().await;
        let admin_id = service
            .db
            .create_user("admin@example.com".into(), "".into(), true)
            .await
            .unwrap();

        let user_id = service
            .db
            .create_user("user@example.com".into(), "".into(), false)
            .await
            .unwrap();

        assert!(service
            .update_user_role(&user_id.as_id(), true)
            .await
            .is_ok());

        assert!(service
            .update_user_role(&admin_id.as_id(), false)
            .await
            .is_err());
    }

    #[tokio::test]
    async fn test_pagination() {
        let service = test_authentication_service().await;
        service
            .db
            .create_user("a@example.com".into(), "pass".into(), false)
            .await
            .unwrap();
        service
            .db
            .create_user("b@example.com".into(), "pass".into(), false)
            .await
            .unwrap();
        service
            .db
            .create_user("c@example.com".into(), "pass".into(), false)
            .await
            .unwrap();

        let all_users = list_users(&service, None, None, None, None).await;

        assert!(!all_users.page_info.has_next_page);
        assert!(!all_users.page_info.has_previous_page);

        let users = list_users(
            &service,
            Some(all_users.edges[0].cursor.clone()),
            None,
            None,
            None,
        )
        .await;

        assert!(!users.page_info.has_next_page);
        assert!(users.page_info.has_previous_page);

        let users = list_users(&service, None, None, Some(2), None).await;

        assert!(users.page_info.has_next_page);
        assert!(!users.page_info.has_previous_page);

        let users = list_users(
            &service,
            None,
            Some(all_users.edges[1].cursor.clone()),
            None,
            Some(1),
        )
        .await;

        assert!(users.page_info.has_next_page);
        assert!(!users.page_info.has_previous_page);

        let users = list_users(
            &service,
            Some(all_users.edges[2].cursor.clone()),
            None,
            None,
            None,
        )
        .await;
        assert!(!users.page_info.has_next_page);
        assert!(users.page_info.has_previous_page);

        let users = list_users(&service, None, None, Some(3), None).await;
        assert!(!users.page_info.has_next_page);
        assert!(!users.page_info.has_previous_page);

        let users = list_users(
            &service,
            Some(all_users.edges[0].cursor.clone()),
            None,
            Some(2),
            None,
        )
        .await;
        assert!(!users.page_info.has_next_page);
        assert!(users.page_info.has_previous_page);
    }
}<|MERGE_RESOLUTION|>--- conflicted
+++ resolved
@@ -335,14 +335,11 @@
 
     async fn delete_expired_token(&self) -> Result<()> {
         self.db.delete_expired_token().await?;
-<<<<<<< HEAD
         Ok(())
     }
 
-    async fn delete_expired_password_reset(&self) -> Result<()> {
+    async fn delete_expired_password_resets(&self) -> Result<()> {
         self.db.delete_expired_password_resets().await?;
-=======
->>>>>>> 76f733b2
         Ok(())
     }
 
