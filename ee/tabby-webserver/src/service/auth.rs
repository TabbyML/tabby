--- conflicted
+++ resolved
@@ -1111,10 +1111,7 @@
     }
 
     #[tokio::test]
-<<<<<<< HEAD
-=======
     #[serial]
->>>>>>> 278fdc67
     async fn test_allow_self_signup() {
         let (service, _) = test_authentication_service_with_mail().await;
 
