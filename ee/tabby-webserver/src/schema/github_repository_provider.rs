--- conflicted
+++ resolved
@@ -89,7 +89,6 @@
         application_secret: String,
     ) -> Result<ID>;
     async fn get_github_repository_provider(&self, id: ID) -> Result<GithubRepositoryProvider>;
-<<<<<<< HEAD
     async fn delete_github_repository_provider(&self, id: ID) -> Result<()>;
     async fn update_github_repository_provider(
         &self,
@@ -99,8 +98,6 @@
         secret: Option<String>,
     ) -> Result<()>;
     async fn read_github_repository_provider_secret(&self, id: ID) -> Result<String>;
-=======
->>>>>>> 36f24d00
     async fn update_github_repository_provider_access_token(
         &self,
         id: ID,
