use async_trait::async_trait;
use tabby_common::api::{
    accelerator::Accelerator,
    code::{CodeSearch, CodeSearchError, SearchResponse},
    event::RawEventLogger,
};
use tokio_tungstenite::connect_async;

pub use crate::schema::worker::{RegisterWorkerError, Worker, WorkerKind};
use crate::websocket::WebSocketTransport;

<<<<<<< HEAD
#[derive(GraphQLEnum, Serialize, Deserialize, Clone, Debug)]
pub enum WorkerKind {
    Completion,
    Chat,
}

#[derive(GraphQLObject, Serialize, Deserialize, Clone, Debug)]
pub struct Worker {
    pub kind: WorkerKind,
    pub name: String,
    pub addr: String,
    pub device: String,
    pub arch: String,
    pub cpu_info: String,
    pub cpu_count: i32,
    pub accelerators: Vec<Accelerator>,
}

#[derive(Serialize, Deserialize, Error, Debug)]
pub enum RegisterWorkerError {
    #[error("Invalid token")]
    InvalidToken(String),

    #[error("Feature requires enterprise license")]
    RequiresEnterpriseLicense,

    #[error("Each hub client should only calls register_worker once")]
    RegisterWorkerOnce,
}

=======
>>>>>>> 835d35ee
#[tarpc::service]
pub trait Hub {
    async fn register_worker(
        kind: WorkerKind,
        port: i32,
        name: String,
        device: String,
        arch: String,
        cpu_info: String,
        cpu_count: i32,
        accelerators: Vec<Accelerator>,
        token: String,
    ) -> Result<Worker, RegisterWorkerError>;

    async fn log_event(content: String);

    async fn search(q: String, limit: usize, offset: usize) -> SearchResponse;

    async fn search_in_language(
        language: String,
        tokens: Vec<String>,
        limit: usize,
        offset: usize,
    ) -> SearchResponse;
}

pub fn tracing_context() -> tarpc::context::Context {
    tarpc::context::current()
}

pub async fn create_client(addr: &str) -> HubClient {
    let addr = format!("ws://{}/hub", addr);
    let (socket, _) = connect_async(&addr).await.unwrap();
    HubClient::new(Default::default(), WebSocketTransport::from(socket)).spawn()
}

impl RawEventLogger for HubClient {
    fn log(&self, content: String) {
        let context = tarpc::context::current();
        let client = self.clone();

        tokio::spawn(async move { client.log_event(context, content).await });
    }
}

#[async_trait]
impl CodeSearch for HubClient {
    async fn search(
        &self,
        q: &str,
        limit: usize,
        offset: usize,
    ) -> Result<SearchResponse, CodeSearchError> {
        match self
            .search(tracing_context(), q.to_owned(), limit, offset)
            .await
        {
            Ok(serp) => Ok(serp),
            Err(_) => Err(CodeSearchError::NotReady),
        }
    }

    async fn search_in_language(
        &self,
        language: &str,
        tokens: &[String],
        limit: usize,
        offset: usize,
    ) -> Result<SearchResponse, CodeSearchError> {
        match self
            .search_in_language(
                tracing_context(),
                language.to_owned(),
                tokens.to_owned(),
                limit,
                offset,
            )
            .await
        {
            Ok(serp) => Ok(serp),
            Err(_) => Err(CodeSearchError::NotReady),
        }
    }
}<|MERGE_RESOLUTION|>--- conflicted
+++ resolved
@@ -9,7 +9,6 @@
 pub use crate::schema::worker::{RegisterWorkerError, Worker, WorkerKind};
 use crate::websocket::WebSocketTransport;
 
-<<<<<<< HEAD
 #[derive(GraphQLEnum, Serialize, Deserialize, Clone, Debug)]
 pub enum WorkerKind {
     Completion,
@@ -40,8 +39,6 @@
     RegisterWorkerOnce,
 }
 
-=======
->>>>>>> 835d35ee
 #[tarpc::service]
 pub trait Hub {
     async fn register_worker(
