--- conflicted
+++ resolved
@@ -49,12 +49,7 @@
 uuid.workspace = true
 validator = { version = "0.16.1", features = ["derive"] }
 ignore.workspace = true
-<<<<<<< HEAD
-nucleo = "0.5.0"
-regex.workspace = true
-=======
 nucleo.workspace = true
->>>>>>> 336ad75a
 
 [dev-dependencies]
 assert_matches = "1.5.0"
