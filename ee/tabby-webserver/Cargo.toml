[package]
name = "tabby-webserver"
version.workspace = true
edition.workspace = true
authors.workspace = true
homepage.workspace = true

[features]
prod-db = []

[dependencies]
anyhow.workspace = true
argon2 = "0.5.1"
async-trait.workspace = true
axum = { workspace = true, features = ["ws", "headers"] }
base64 = "0.22.0"
bincode = "1.3.3"
chrono = { workspace = true, features = ["serde"] }
futures.workspace = true
hash-ids.workspace = true
hyper = { workspace = true, features = ["client"] }
jsonwebtoken = "9.1.0"
juniper.workspace = true
juniper-axum = { path = "../../crates/juniper-axum" }
juniper_graphql_ws = "0.3"
lazy_static.workspace = true
lettre = { version = "0.11.3", features = ["tokio1", "tokio1-native-tls"] }
mime_guess = "2.0.4"
pin-project = "1.1.3"
querystring = "1.1.0"
reqwest = { workspace = true, features = ["json"] }
rust-embed = "8.0.0"
serde.workspace = true
serde_json.workspace = true
strum.workspace = true
tabby-common = { path = "../../crates/tabby-common" }
tabby-db = { path = "../../ee/tabby-db" }
tarpc = { version = "0.33.0", features = ["serde-transport"] }
thiserror.workspace = true
tokio = { workspace = true, features = ["fs", "process"] }
tokio-cron-scheduler = { workspace = true }
tokio-tungstenite = "0.20.1"
tower = { version = "0.4", features = ["util"] }
tower-http = { version = "0.4.0", features = ["fs", "trace"] }
tracing.workspace = true
unicase = "2.7.0"
url = { workspace = true }
urlencoding = "2.1.3"
uuid.workspace = true
validator = { version = "0.16.1", features = ["derive"] }
regex.workspace = true
<<<<<<< HEAD
octocrab = "0.38.0"
http = "1.1.0"
=======
tabby-search = { path = "../tabby-search" }
>>>>>>> 4b81b8b3

[dev-dependencies]
assert_matches = "1.5.0"
tokio = { workspace = true, features = ["macros"] }
tabby-db = { path = "../../ee/tabby-db", features = ["testutils"] }
serial_test = { workspace = true }
temp_testdir = { workspace = true }<|MERGE_RESOLUTION|>--- conflicted
+++ resolved
@@ -49,12 +49,9 @@
 uuid.workspace = true
 validator = { version = "0.16.1", features = ["derive"] }
 regex.workspace = true
-<<<<<<< HEAD
+tabby-search = { path = "../tabby-search" }
 octocrab = "0.38.0"
 http = "1.1.0"
-=======
-tabby-search = { path = "../tabby-search" }
->>>>>>> 4b81b8b3
 
 [dev-dependencies]
 assert_matches = "1.5.0"
