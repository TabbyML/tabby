use std::path::Path;

use anyhow::{bail, Context};
use axum::{
    body::Body,
    http::{header, StatusCode},
    response::Response,
};
use git2::{AttrCheckFlags, Blob};
use mime_guess::Mime;
use serde::Serialize;

const DIRECTORY_MIME_TYPE: &str = "application/vnd.directory+json";

fn resolve<'a>(
<<<<<<< HEAD
    repo: &'a git2::Repository,
    rev: Option<&str>,
    relpath_str: Option<&str>,
) -> anyhow::Result<Resolve<'a>> {
    let commit = if let Some(rev) = rev {
        let reference = repo.revparse_single(rev)?;
        reference.peel_to_commit()?
=======
    repository: &'a git2::Repository,
    commit: Option<&str>,
    relpath_str: Option<&str>,
) -> anyhow::Result<Resolve<'a>> {
    let commit = if let Some(commit) = commit {
        repository.find_commit(git2::Oid::from_str(commit)?)?
>>>>>>> c720b4f7
    } else {
        repository.head()?.peel_to_commit()?
    };
    let tree = commit.tree()?;

    let relpath = Path::new(relpath_str.unwrap_or(""));
    let object = if relpath_str.is_some() {
        tree.get_path(relpath)?.to_object(repository)?
    } else {
        tree.as_object().clone()
    };

    match object.kind() {
        Some(git2::ObjectType::Blob) => {
            let filter = repository.get_attr(
                relpath,
                "filter",
                AttrCheckFlags::INDEX_ONLY | AttrCheckFlags::NO_SYSTEM,
            )?;

            let blob = object.as_blob().context("failed to resolve blob")?;
            if filter == Some("lfs") {
                Ok(Resolve::File(
                    "text/plain".parse().expect("failed to parse mime"),
                    blob.clone(),
                ))
            } else {
                let mime = mime_guess::from_path(relpath).first_or_octet_stream();
                Ok(Resolve::File(mime, blob.clone()))
            }
        }
        Some(git2::ObjectType::Tree) => Ok(Resolve::Dir(
            object
                .as_tree()
                .context("failed to resolve tree")?
                .iter()
                .map(|entry| {
                    let kind = if entry.kind() == Some(git2::ObjectType::Tree) {
                        DirEntryKind::Dir
                    } else {
                        DirEntryKind::File
                    };
                    DirEntry {
                        kind,
                        basename: relpath
                            .join(entry.name().expect("failed to resolve entry name"))
                            .display()
                            .to_string(),
                    }
                })
                .collect::<Vec<_>>(),
        )),
        _ => {
            bail!("unsupported object type");
        }
    }
}

pub fn serve(
    repository: &git2::Repository,
    rev: Option<&str>,
    relpath: Option<&str>,
) -> std::result::Result<Response<Body>, StatusCode> {
    let resolve = match resolve(repository, rev, relpath) {
        Ok(resolve) => resolve,
        Err(_) => {
            return Err(StatusCode::NOT_FOUND);
        }
    };

    let resp = match resolve {
        Resolve::Dir(entries) => {
            let json =
                serde_json::to_string(&ListDir { entries }).expect("failed to serialize response");
            Response::builder()
                .header(header::CONTENT_TYPE, DIRECTORY_MIME_TYPE)
                .body(Body::from(json))
                .map_err(|_| StatusCode::INTERNAL_SERVER_ERROR)?
        }
        Resolve::File(mime, blob) => {
            let body = Body::from(blob.content().to_owned());
            Response::builder()
                .header(header::CONTENT_TYPE, mime.as_ref())
                .body(body)
                .map_err(|_| StatusCode::INTERNAL_SERVER_ERROR)?
        }
    };

    Ok(resp)
}

#[derive(Debug)]
pub enum Resolve<'a> {
    Dir(Vec<DirEntry>),
    File(Mime, Blob<'a>),
}

#[derive(Serialize)]
struct ListDir {
    entries: Vec<DirEntry>,
}

#[derive(Serialize, Debug)]
#[serde(rename_all = "lowercase")]
pub enum DirEntryKind {
    File,
    Dir,
}

#[derive(Serialize, Debug)]
pub struct DirEntry {
    kind: DirEntryKind,
    basename: String,
}

#[cfg(test)]
mod tests {
    use assert_matches::assert_matches;

    use super::*;
    use crate::testutils::TempGitRepository;

    #[test]
    fn test_resolve() {
        let root = TempGitRepository::default();
        let repo = root.repository();

        assert_matches!(resolve(&repo, None, None), Ok(Resolve::Dir(_)));
        assert_matches!(
            resolve(&repo, None, Some("README.md")),
            Ok(Resolve::File(_, _))
        );
    }

    #[test]
    fn test_serve() {
        let root = TempGitRepository::default();
        let repo = root.repository();

        assert_matches!(serve(&repo, None, None), Ok(_));
        assert_matches!(serve(&repo, None, Some("README.md")), Ok(_));
        assert_matches!(
            serve(&repo, None, Some("NotExists")),
            Err(StatusCode::NOT_FOUND)
        );
    }
}<|MERGE_RESOLUTION|>--- conflicted
+++ resolved
@@ -13,7 +13,6 @@
 const DIRECTORY_MIME_TYPE: &str = "application/vnd.directory+json";
 
 fn resolve<'a>(
-<<<<<<< HEAD
     repo: &'a git2::Repository,
     rev: Option<&str>,
     relpath_str: Option<&str>,
@@ -21,14 +20,6 @@
     let commit = if let Some(rev) = rev {
         let reference = repo.revparse_single(rev)?;
         reference.peel_to_commit()?
-=======
-    repository: &'a git2::Repository,
-    commit: Option<&str>,
-    relpath_str: Option<&str>,
-) -> anyhow::Result<Resolve<'a>> {
-    let commit = if let Some(commit) = commit {
-        repository.find_commit(git2::Oid::from_str(commit)?)?
->>>>>>> c720b4f7
     } else {
         repository.head()?.peel_to_commit()?
     };
