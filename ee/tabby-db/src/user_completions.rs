use std::time::Duration;

use anyhow::{Context, Result};
use cached::CachedAsync;
use chrono::{DateTime, Utc};
use sqlx::{prelude::FromRow, query};

use crate::{DateTimeUtc, DbConn};

#[derive(FromRow)]
pub struct UserCompletionDAO {
    pub user_id: i64,
    pub completion_id: String,
    pub language: String,

    pub views: i64,
    pub selects: i64,
    pub dismisses: i64,

    pub created_at: DateTimeUtc,
    pub updated_at: DateTimeUtc,
}

#[derive(FromRow, Clone)]
pub struct UserCompletionDailyStatsDAO {
    pub start: DateTime<Utc>,
    pub completions: i32,
    pub views: i32,
    pub selects: i32,
}

impl DbConn {
    pub async fn create_user_completion(
        &self,
        ts: u128,
        user_id: i64,
        completion_id: String,
        language: String,
    ) -> Result<i32> {
        let duration = Duration::from_millis(ts as u64);
        let created_at =
            DateTime::from_timestamp(duration.as_secs() as i64, duration.subsec_nanos())
                .context("Invalid created_at timestamp")?;
        let res = query!(
            "INSERT INTO user_completions (user_id, completion_id, language, created_at) VALUES (?, ?, ?, ?);",
            user_id,
            completion_id,
            language,
            created_at
        )
        .execute(&self.pool)
        .await?;
        Ok(res.last_insert_rowid() as i32)
    }

    pub async fn add_to_user_completion(
        &self,
        ts: u128,
        completion_id: &str,
        views: i64,
        selects: i64,
        dismisses: i64,
    ) -> Result<()> {
        let duration = Duration::from_millis(ts as u64);
        let updated_at =
            DateTime::from_timestamp(duration.as_secs() as i64, duration.subsec_nanos())
                .context("Invalid updated_at timestamp")?;
        query!("UPDATE user_completions SET views = views + ?, selects = selects + ?, dismisses = dismisses + ?, updated_at = ? WHERE completion_id = ?",
            views, selects, dismisses, updated_at, completion_id).execute(&self.pool).await?;
        Ok(())
    }

    pub async fn compute_daily_stats_in_past_year(
        &self,
        users: Vec<i64>,
    ) -> Result<Vec<UserCompletionDailyStatsDAO>> {
        if users.len() <= 1 {
            let mut cache = self.cache.daily_stats_in_past_year.lock().await;
            let key = if users.is_empty() {
                None
            } else {
                Some(users[0])
            };
            return Ok(cache
                .try_get_or_set_with(key, move || async move {
                    self.compute_daily_stats_in_past_year_impl(users).await
                })
                .await?
                .clone());
        }
        self.compute_daily_stats_in_past_year_impl(users).await
    }

    async fn compute_daily_stats_in_past_year_impl(
        &self,
        users: Vec<i64>,
    ) -> Result<Vec<UserCompletionDailyStatsDAO>> {
        let users = users
            .iter()
            .map(|u| u.to_string())
            .collect::<Vec<_>>()
            .join(",");
        Ok(sqlx::query_as(&format!(
            r#"
            SELECT CAST(STRFTIME('%s', DATE(created_at)) AS TIMESTAMP) as start,
                   SUM(1) as completions,
                   SUM(selects) as selects,
                   SUM(views) as views
            FROM user_completions
            WHERE created_at >= DATE('now', '-1 year')
                AND ({users_empty} OR user_id IN ({users}))
            GROUP BY 1
            ORDER BY 1 ASC
            "#,
            users_empty = users.is_empty(),
        ))
        .bind(users)
        .fetch_all(&self.pool)
        .await?)
    }

    pub async fn compute_daily_stats(
        &self,
        start: DateTime<Utc>,
        end: DateTime<Utc>,
        users: Vec<i64>,
        languages: Vec<String>,
        all_languages: Vec<String>,
    ) -> Result<Vec<UserCompletionDailyStatsDAO>> {
        let users = users
            .iter()
            .map(|u| u.to_string())
            .collect::<Vec<_>>()
            .join(",");
        let languages = languages
            .into_iter()
            .map(|l| format!("'{}'", l))
            .collect::<Vec<_>>()
            .join(",");
        let all_languages = all_languages
            .into_iter()
            .map(|l| format!("'{}'", l))
            .collect::<Vec<_>>()
            .join(",");

        // Groups stats by day, round all timestamps to the begining of the day relative to `start`.
        let res = sqlx::query_as(&format!(
            r#"
            SELECT CAST((STRFTIME('%s', ?1) + days_since_start * 3600 * 24) AS TIMESTAMP) as start,
                   COUNT(1) as completions,
                   SUM(selects) as selects,
                   SUM(views) as views
            FROM (
<<<<<<< HEAD
                SELECT user_id,
                       CAST((STRFTIME('%s', created_at) - STRFTIME('%s', ?1)) / 3600 / 24 AS INT) as days_since_start,
                       created_at,
                       selects,
                       IIF(language IN ({all_languages}), language, 'other') as language
                FROM user_completions
                WHERE created_at >= ?1 AND created_at < ?2
=======
                SELECT user_id, created_at, selects, views, IIF(language IN ({all_languages}), language, 'other') as language
                    FROM user_completions
                    WHERE created_at >= ?1 AND created_at < ?2
>>>>>>> 4b81b8b3
            )
                WHERE ({no_selected_users} OR user_id IN ({users}))
                AND ({no_selected_languages} OR language IN ({languages}))
            GROUP BY 1
            ORDER BY 1 ASC
            "#,
            no_selected_users = users.is_empty(),
            no_selected_languages = languages.is_empty(),
        ))
        .bind(start)
        .bind(end)
        .fetch_all(&self.pool)
        .await?;
        Ok(res)
    }

    #[cfg(any(test, feature = "testutils"))]
    pub async fn fetch_one_user_completion(&self) -> Result<Option<UserCompletionDAO>> {
        Ok(
            sqlx::query_as!(UserCompletionDAO, "SELECT user_id, completion_id, language, created_at, updated_at, views, selects, dismisses FROM user_completions")
                .fetch_optional(&self.pool)
                .await?,
        )
    }
}<|MERGE_RESOLUTION|>--- conflicted
+++ resolved
@@ -151,19 +151,14 @@
                    SUM(selects) as selects,
                    SUM(views) as views
             FROM (
-<<<<<<< HEAD
                 SELECT user_id,
                        CAST((STRFTIME('%s', created_at) - STRFTIME('%s', ?1)) / 3600 / 24 AS INT) as days_since_start,
                        created_at,
                        selects,
+                       views,
                        IIF(language IN ({all_languages}), language, 'other') as language
                 FROM user_completions
                 WHERE created_at >= ?1 AND created_at < ?2
-=======
-                SELECT user_id, created_at, selects, views, IIF(language IN ({all_languages}), language, 'other') as language
-                    FROM user_completions
-                    WHERE created_at >= ?1 AND created_at < ?2
->>>>>>> 4b81b8b3
             )
                 WHERE ({no_selected_users} OR user_id IN ({users}))
                 AND ({no_selected_languages} OR language IN ({languages}))
