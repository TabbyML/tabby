--- conflicted
+++ resolved
@@ -1,11 +1,7 @@
 use anyhow::Result;
-<<<<<<< HEAD
-use chrono::Utc;
-=======
 use chrono::{DateTime, Utc};
 use hash_ids::HashIds;
 use lazy_static::lazy_static;
->>>>>>> dcd459ef
 use sqlx::{query, FromRow};
 use uuid::Uuid;
 
@@ -15,23 +11,12 @@
 #[allow(unused)]
 #[derive(FromRow)]
 pub struct RefreshTokenDAO {
-<<<<<<< HEAD
-    id: i64,
-    created_at: DateTimeUtc,
+    pub id: i64,
+    pub created_at: DateTimeUtc,
 
     pub user_id: i64,
     pub token: String,
     pub expires_at: DateTimeUtc,
-=======
-    pub id: i32,
-    created_at: DateTime<Utc>,
-
-    pub user_id: i32,
-
-    #[cfg(test)]
-    token: String,
-    pub expires_at: DateTime<Utc>,
->>>>>>> dcd459ef
 }
 
 impl RefreshTokenDAO {
@@ -133,17 +118,10 @@
 
         let dao = conn.get_refresh_token(&token).await.unwrap().unwrap();
 
-<<<<<<< HEAD
-        assert_eq!(token.user_id, 1);
-        assert_eq!(token.token, "test");
-        assert!(*token.expires_at > Utc::now().add(chrono::Duration::days(6)));
-        assert!(*token.expires_at < Utc::now().add(chrono::Duration::days(7)));
-=======
         assert_eq!(dao.user_id, 1);
         assert_eq!(dao.token, token);
-        assert!(dao.expires_at > Utc::now().add(chrono::Duration::days(6)));
-        assert!(dao.expires_at < Utc::now().add(chrono::Duration::days(7)));
->>>>>>> dcd459ef
+        assert!(*dao.expires_at > Utc::now().add(chrono::Duration::days(6)));
+        assert!(*dao.expires_at < Utc::now().add(chrono::Duration::days(7)));
     }
 
     #[tokio::test]
