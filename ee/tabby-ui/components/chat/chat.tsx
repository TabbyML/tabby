import React, { RefObject } from 'react'
import { compact, findIndex, isEqual, some, uniqWith } from 'lodash-es'
import type {
<<<<<<< HEAD
  AtInputOpts,
  Context,
  FileAtInfo,
  FileContext,
=======
  ChatCommand,
  EditorContext,
  EditorFileContext,
>>>>>>> d8e9807c
  FileLocation,
  GitRepository,
  LookupSymbolHint,
  SymbolInfo
} from 'tabby-chat-panel'
import { useQuery } from 'urql'

import { ERROR_CODE_NOT_FOUND } from '@/lib/constants'
import {
  CodeQueryInput,
  CreateMessageInput,
  InputMaybe,
  MessageAttachmentCodeInput,
  RepositorySourceListQuery,
  ThreadRunOptionsInput
} from '@/lib/gql/generates/graphql'
import { useDebounceCallback } from '@/lib/hooks/use-debounce'
import { useLatest } from '@/lib/hooks/use-latest'
import { useThreadRun } from '@/lib/hooks/use-thread-run'
import { filename2prism } from '@/lib/language-utils'
import { useChatStore } from '@/lib/stores/chat-store'
import { repositorySourceListQuery } from '@/lib/tabby/query'
import { ExtendedCombinedError } from '@/lib/types'
import {
  AssistantMessage,
  Context,
  FileContext,
  MessageActionType,
  QuestionAnswerPair,
  UserMessage,
  UserMessageWithOptionalId
} from '@/lib/types/chat'
import {
  cn,
  convertEditorContext,
  findClosestGitRepository,
  getFileLocationFromContext,
  getPromptForChatCommand,
  nanoid
} from '@/lib/utils'

import { ChatPanel, ChatPanelRef } from './chat-panel'
import { ChatScrollAnchor } from './chat-scroll-anchor'
import { EmptyScreen } from './empty-screen'
import {
  extractAtSourceFromString,
  isFileAtInfo
} from './prompt-form-editor/utils'
import { QuestionAnswerList } from './question-answer'

type ChatContextValue = {
  initialized: boolean
  threadId: string | undefined
  isLoading: boolean
  qaPairs: QuestionAnswerPair[]
  handleMessageAction: (
    userMessageId: string,
    action: MessageActionType
  ) => void
  onClearMessages: () => void
  container?: HTMLDivElement
  onCopyContent?: (value: string) => void
  onApplyInEditor?:
    | ((content: string) => void)
    | ((content: string, opts?: { languageId: string; smart: boolean }) => void)
  onLookupSymbol?: (
    symbol: string,
    hints?: LookupSymbolHint[] | undefined
  ) => Promise<SymbolInfo | undefined>
  openInEditor: (target: FileLocation) => Promise<boolean>
  openExternal: (url: string) => Promise<void>
  relevantContext: Context[]
  activeSelection: Context | null
  removeRelevantContext: (index: number) => void
  chatInputRef: RefObject<HTMLTextAreaElement>
  supportsOnApplyInEditorV2: boolean
  selectedRepoId: string | undefined
  setSelectedRepoId: React.Dispatch<React.SetStateAction<string | undefined>>
  repos: RepositorySourceListQuery['repositoryList'] | undefined
  fetchingRepos: boolean
  provideFileAtInfo?: (opts?: AtInputOpts) => Promise<FileAtInfo[] | null>
  getFileAtInfoContent?: (info: FileAtInfo) => Promise<string | null>
}

export const ChatContext = React.createContext<ChatContextValue>(
  {} as ChatContextValue
)

export interface ChatRef {
  executeCommand: (command: ChatCommand) => Promise<void>
  stop: () => void
  isLoading: boolean
  addRelevantContext: (context: EditorContext) => void
  focus: () => void
  updateActiveSelection: (context: EditorContext | null) => void
}

interface ChatProps extends React.ComponentProps<'div'> {
  chatId: string
  api?: string
  initialMessages?: QuestionAnswerPair[]
  onLoaded?: () => void
  onThreadUpdates?: (messages: QuestionAnswerPair[]) => void
  container?: HTMLDivElement
  docQuery?: boolean
  generateRelevantQuestions?: boolean
  maxWidth?: string
  welcomeMessage?: string
  promptFormClassname?: string
  onCopyContent?: (value: string) => void
  onApplyInEditor?:
    | ((content: string) => void)
    | ((content: string, opts?: { languageId: string; smart: boolean }) => void)
  onLookupSymbol?: (
    symbol: string,
    hints?: LookupSymbolHint[] | undefined
  ) => Promise<SymbolInfo | undefined>
  openInEditor: (target: FileLocation) => Promise<boolean>
  openExternal: (url: string) => Promise<void>
  chatInputRef: RefObject<HTMLTextAreaElement>
  supportsOnApplyInEditorV2: boolean
  readWorkspaceGitRepositories?: () => Promise<GitRepository[]>
<<<<<<< HEAD
  provideFileAtInfo?: (opts?: AtInputOpts) => Promise<FileAtInfo[] | null>
  getFileAtInfoContent?: (info: FileAtInfo) => Promise<string | null>
=======
  getActiveEditorSelection?: () => Promise<EditorFileContext | null>
>>>>>>> d8e9807c
}

function ChatRenderer(
  {
    className,
    chatId,
    initialMessages,
    onLoaded,
    onThreadUpdates,
    container,
    docQuery,
    generateRelevantQuestions,
    maxWidth,
    welcomeMessage,
    promptFormClassname,
    onCopyContent,
    onApplyInEditor,
    onLookupSymbol,
    openInEditor,
    openExternal,
    chatInputRef,
    supportsOnApplyInEditorV2,
    readWorkspaceGitRepositories,
<<<<<<< HEAD
    provideFileAtInfo,
    getFileAtInfoContent
=======
    getActiveEditorSelection
>>>>>>> d8e9807c
  }: ChatProps,
  ref: React.ForwardedRef<ChatRef>
) {
  const [isDataSetup, setIsDataSetup] = React.useState(false)
  const [initialized, setInitialized] = React.useState(false)
  const [threadId, setThreadId] = React.useState<string | undefined>()
  const isOnLoadExecuted = React.useRef(false)
  const [qaPairs, setQaPairs] = React.useState(initialMessages ?? [])
  const [relevantContext, setRelevantContext] = React.useState<Context[]>([])
  const [activeSelection, setActiveSelection] = React.useState<Context | null>(
    null
  )
  // sourceId
  const [selectedRepoId, setSelectedRepoId] = React.useState<
    string | undefined
  >()

  const enableActiveSelection = useChatStore(
    state => state.enableActiveSelection
  )

  const chatPanelRef = React.useRef<ChatPanelRef>(null)

  // both set/get input from prompt form
  const setInput = (str: string) => {
    chatPanelRef.current?.setInput(str)
  }
  const input = chatPanelRef.current?.input ?? ''

  const [{ data: repositoryListData, fetching: fetchingRepos }] = useQuery({
    query: repositorySourceListQuery
  })
  const repos = repositoryListData?.repositoryList

  const {
    sendUserMessage,
    isLoading,
    error,
    answer,
    stop,
    regenerate,
    deleteThreadMessagePair
  } = useThreadRun({
    threadId
  })

  const onDeleteMessage = async (userMessageId: string) => {
    if (!threadId) return

    // Stop generating first.
    stop()
    const qaPair = qaPairs.find(o => o.user.id === userMessageId)
    if (!qaPair?.user || !qaPair.assistant) return

    const nextQaPairs = qaPairs.filter(o => o.user.id !== userMessageId)
    setQaPairs(nextQaPairs)

    deleteThreadMessagePair(threadId, qaPair?.user.id, qaPair?.assistant?.id)
  }

  const onRegenerateResponse = async (userMessageId: string) => {
    if (!threadId) return

    const qaPairIndex = findIndex(qaPairs, o => o.user.id === userMessageId)
    if (qaPairIndex > -1) {
      const qaPair = qaPairs[qaPairIndex]

      if (!qaPair.assistant) return

      const newUserMessageId = nanoid()
      const newAssistantMessgaeid = nanoid()
      let nextQaPairs: QuestionAnswerPair[] = [
        ...qaPairs.slice(0, qaPairIndex),
        {
          user: {
            ...qaPair.user,
            id: newUserMessageId
          },
          assistant: {
            id: newAssistantMessgaeid,
            message: '',
            error: undefined
          }
        }
      ]
      setQaPairs(nextQaPairs)
      const [userMessage, threadRunOptions] = generateRequestPayload(
        qaPair.user
      )

      return regenerate({
        threadId,
        userMessageId: qaPair.user.id,
        assistantMessageId: qaPair.assistant.id,
        userMessage,
        threadRunOptions
      })
    }
  }

  const onEditMessage = async (userMessageId: string) => {
    if (!threadId) return

    const qaPair = qaPairs.find(o => o.user.id === userMessageId)
    if (!qaPair?.user || !qaPair.assistant) return

    const userMessage = qaPair.user
    let nextClientContext: Context[] = []

    // restore client context
    if (userMessage.relevantContext?.length) {
      nextClientContext = nextClientContext.concat(userMessage.relevantContext)
    }

    setRelevantContext(uniqWith(nextClientContext, isEqual))

    // delete message pair
    const nextQaPairs = qaPairs.filter(o => o.user.id !== userMessageId)
    setQaPairs(nextQaPairs)
    setInput(userMessage.message)
    if (userMessage.activeContext) {
      openInEditor(getFileLocationFromContext(userMessage.activeContext))
    }

    deleteThreadMessagePair(threadId, qaPair?.user.id, qaPair?.assistant?.id)
  }

  // Reload the last AI chat response
  const onReload = async () => {
    if (!qaPairs?.length) return
    const lastUserMessageId = qaPairs[qaPairs.length - 1].user.id
    return onRegenerateResponse(lastUserMessageId)
  }

  const onStop = () => {
    stop()
  }

  const onClearMessages = () => {
    stop(true)
    setQaPairs([])
    setThreadId(undefined)
  }

  const handleMessageAction = (
    userMessageId: string,
    actionType: MessageActionType
  ) => {
    switch (actionType) {
      case 'delete':
        onDeleteMessage(userMessageId)
        break
      case 'regenerate':
        onRegenerateResponse(userMessageId)
        break
      case 'edit':
        onEditMessage(userMessageId)
        break
      default:
        break
    }
  }

  React.useEffect(() => {
    if (!qaPairs?.length || !answer) return

    const lastQaPairs = qaPairs[qaPairs.length - 1]

    // update threadId
    if (answer.threadId && !threadId) {
      setThreadId(answer.threadId)
    }

    setQaPairs(prev => {
      const assisatntMessage = prev[prev.length - 1].assistant
      const nextAssistantMessage: AssistantMessage = {
        ...assisatntMessage,
        id: answer.assistantMessageId || assisatntMessage?.id || nanoid(),
        message: answer.content,
        error: undefined,
        relevant_code: answer.attachmentsCode?.map(o => o.code) ?? []
      }
      // merge assistantMessage
      return [
        ...prev.slice(0, prev.length - 1),
        {
          user: {
            ...lastQaPairs.user,
            id: answer?.userMessageId || lastQaPairs.user.id
          },
          assistant: nextAssistantMessage
        }
      ]
    })
  }, [answer, isLoading])

  const scrollToBottom = useDebounceCallback(() => {
    if (container) {
      container.scrollTo({
        top: container.scrollHeight,
        behavior: 'smooth'
      })
    } else {
      window.scrollTo({
        top: document.body.offsetHeight,
        behavior: 'smooth'
      })
    }
  }, 100)

  React.useLayoutEffect(() => {
    // scroll to bottom when a request is sent
    if (isLoading) {
      scrollToBottom.run()
    }
  }, [isLoading])

  React.useEffect(() => {
    if (error && qaPairs?.length) {
      setQaPairs(prev => {
        let lastQaPairs = prev[prev.length - 1]
        return [
          ...prev.slice(0, prev.length - 1),
          {
            ...lastQaPairs,
            assistant: {
              ...lastQaPairs.assistant,
              id: lastQaPairs.assistant?.id || nanoid(),
              message: lastQaPairs.assistant?.message ?? '',
              error: formatThreadRunErrorMessage(error)
            }
          }
        ]
      })
    }

    if (error?.message === 'Thread not found' && !qaPairs?.length) {
      onClearMessages()
    }
  }, [error])

  const generateRequestPayload = (
    userMessage: UserMessage
  ): [CreateMessageInput, ThreadRunOptionsInput] => {
    const hasUsableActiveContext =
      enableActiveSelection && !!userMessage.activeContext
    const clientFileContexts: FileContext[] = uniqWith(
      compact([
        userMessage.selectContext,
        hasUsableActiveContext && userMessage.activeContext,
        ...(userMessage?.relevantContext || [])
      ]),
      isEqual
    )

    const attachmentCode: MessageAttachmentCodeInput[] = clientFileContexts.map(
      o => ({
        content: o.content,
        filepath: o.filepath,
        startLine: o.range?.start
      })
    )

    const content = userMessage.message
    const codeQuery: InputMaybe<CodeQueryInput> = selectedRepoId
      ? {
          content,
          sourceId: selectedRepoId,
          filepath: attachmentCode?.[0]?.filepath
        }
      : null

    return [
      {
        content,
        attachments: {
          code: attachmentCode
        }
      },
      {
        docQuery: docQuery ? { content, searchPublic: false } : null,
        generateRelevantQuestions: !!generateRelevantQuestions,
        codeQuery
      }
    ]
  }

  const handleSendUserChat = useLatest(
    async (userMessage: UserMessageWithOptionalId) => {
      if (isLoading) return

      let selectCodeSnippet = ''
      const selectCodeContextContent = userMessage?.selectContext?.content
      if (selectCodeContextContent) {
        const language = userMessage?.selectContext?.filepath
          ? filename2prism(userMessage?.selectContext?.filepath)[0] ?? ''
          : ''
        selectCodeSnippet = `\n${'```'}${language}\n${
          selectCodeContextContent ?? ''
        }\n${'```'}\n`
      }

      const newUserMessage: UserMessage = {
        ...userMessage,
        message: userMessage.message + selectCodeSnippet,
        // If no id is provided, set a fallback id.
        id: userMessage.id ?? nanoid(),
        selectContext: userMessage.selectContext,
        // For forward compatibility
        activeContext:
          enableActiveSelection && activeSelection ? activeSelection : undefined
      }

      const nextQaPairs = [
        ...qaPairs,
        {
          user: newUserMessage,
          // For placeholder, and it also conveniently handles streaming responses and displays reference context.
          assistant: {
            id: nanoid(),
            message: '',
            error: undefined
          }
        }
      ]

      setQaPairs(nextQaPairs)

      sendUserMessage(...generateRequestPayload(newUserMessage))
    }
  )

  const sendUserChat = (userMessage: UserMessageWithOptionalId) => {
    return handleSendUserChat.current?.(userMessage)
  }

  const handleExecuteCommand = useLatest(async (command: ChatCommand) => {
    const prompt = getPromptForChatCommand(command)
    sendUserChat({
      message: prompt,
      selectContext: activeSelection ?? undefined
    })
  })

  const executeCommand = async (command: ChatCommand) => {
    return handleExecuteCommand.current?.(command)
  }

  const handleSubmit = async (value: string) => {
<<<<<<< HEAD
    const { text, atInfos } = extractAtSourceFromString(value)

    // TODO: handle @{AtInfos} here into
    atInfos.forEach(async atInfo => {
      if (isFileAtInfo(atInfo)) {
        const res = await getFileAtInfoContent?.(atInfo)
        console.log('file at info content:', res)
      } else {
        console.log('symbol at info:', atInfo)
      }
    })

    if (onSubmitMessage) {
      onSubmitMessage(text, relevantContext)
    } else {
      sendUserChat({
        message: text,
        relevantContext: relevantContext
      })
    }
=======
    sendUserChat({
      message: value,
      relevantContext: relevantContext
    })
>>>>>>> d8e9807c
    setRelevantContext([])
  }

  const handleAddRelevantContext = useLatest((context: Context) => {
    setRelevantContext(oldValue => appendContextAndDedupe(oldValue, context))
  })

  const addRelevantContext = (editorContext: EditorContext) => {
    const context = convertEditorContext(editorContext)
    handleAddRelevantContext.current?.(context)
  }

  const removeRelevantContext = (index: number) => {
    const newRelevantContext = [...relevantContext]
    newRelevantContext.splice(index, 1)
    setRelevantContext(newRelevantContext)
  }

  React.useEffect(() => {
    if (!isOnLoadExecuted.current) return
    onThreadUpdates?.(qaPairs)
  }, [qaPairs])

  const debouncedUpdateActiveSelection = useDebounceCallback(
    (ctx: Context | null) => {
      setActiveSelection(ctx)
    },
    300
  )

  const updateActiveSelection = (editorContext: EditorContext | null) => {
    const context = editorContext ? convertEditorContext(editorContext) : null
    debouncedUpdateActiveSelection.run(context)
  }

  const fetchWorkspaceGitRepo = () => {
    if (readWorkspaceGitRepositories) {
      return readWorkspaceGitRepositories()
    } else {
      return []
    }
  }

  const initActiveEditorSelection = async () => {
    return getActiveEditorSelection?.()
  }

  React.useEffect(() => {
    const init = async () => {
      const [workspaceGitRepositories, activeEditorSelecition] =
        await Promise.all([
          fetchWorkspaceGitRepo(),
          initActiveEditorSelection()
        ])
      // get default repository
      if (workspaceGitRepositories?.length && repos?.length) {
        const defaultGitUrl = workspaceGitRepositories[0].url
        const repo = findClosestGitRepository(
          repos.map(x => ({ url: x.gitUrl, sourceId: x.sourceId })),
          defaultGitUrl
        )
        if (repo) {
          setSelectedRepoId(repo.sourceId)
        }
      }

      // update active selection
      if (activeEditorSelecition) {
        const context = convertEditorContext(activeEditorSelecition)
        setActiveSelection(context)
      }
    }

    if (!fetchingRepos && !isDataSetup) {
      init().finally(() => {
        setIsDataSetup(true)
      })
    }
  }, [fetchingRepos, isDataSetup])

  React.useEffect(() => {
    if (isDataSetup) {
      onLoaded?.()
      setInitialized(true)
    }
  }, [isDataSetup])

  React.useImperativeHandle(
    ref,
    () => {
      return {
        executeCommand,
        stop,
        isLoading,
        addRelevantContext,
        focus: () => chatPanelRef.current?.focus(),
        updateActiveSelection
      }
    },
    []
  )

  const chatMaxWidthClass = maxWidth ? `max-w-${maxWidth}` : 'max-w-2xl'

  return (
    <ChatContext.Provider
      value={{
        threadId,
        isLoading,
        qaPairs,
        handleMessageAction,
        onClearMessages,
        container,
        onCopyContent,
        onApplyInEditor,
        onLookupSymbol,
        openInEditor,
        openExternal,
        relevantContext,
        removeRelevantContext,
        chatInputRef,
        activeSelection,
        supportsOnApplyInEditorV2,
        selectedRepoId,
        setSelectedRepoId,
        repos,
        fetchingRepos,
        initialized,
        provideFileAtInfo,
        getFileAtInfoContent
      }}
    >
      <div className="flex justify-center overflow-x-hidden">
        <div
          className={`w-full px-4 md:pl-10 md:pr-[3.75rem] ${chatMaxWidthClass}`}
        >
          {/* FIXME: pb-[200px] might not enough when adding a large number of relevantContext */}
          {initialized && (
            <div className={cn('pb-[200px] pt-4 md:pt-10', className)}>
              {qaPairs?.length ? (
                <QuestionAnswerList
                  messages={qaPairs}
                  chatMaxWidthClass={chatMaxWidthClass}
                />
              ) : (
                <EmptyScreen
                  setInput={setInput}
                  chatMaxWidthClass={chatMaxWidthClass}
                  welcomeMessage={welcomeMessage}
                />
              )}
              <ChatScrollAnchor trackVisibility={isLoading} />
            </div>
          )}
          <ChatPanel
            onSubmit={handleSubmit}
            className={cn('fixed inset-x-0 bottom-0', promptFormClassname)}
            id={chatId}
            stop={onStop}
            reload={onReload}
            input={input}
            setInput={setInput}
            chatMaxWidthClass={chatMaxWidthClass}
            ref={chatPanelRef}
            chatInputRef={chatInputRef}
          />
        </div>
      </div>
    </ChatContext.Provider>
  )
}

function appendContextAndDedupe(
  ctxList: Context[],
  newCtx: Context
): Context[] {
  if (!ctxList.some(ctx => isEqual(ctx, newCtx))) {
    return ctxList.concat([newCtx])
  }
  return ctxList
}

export const Chat = React.forwardRef<ChatRef, ChatProps>(ChatRenderer)

function formatThreadRunErrorMessage(error: ExtendedCombinedError | undefined) {
  if (!error) return 'Failed to fetch'

  if (error.message === '401') {
    return 'Unauthorized'
  }

  if (
    some(error.graphQLErrors, o => o.extensions?.code === ERROR_CODE_NOT_FOUND)
  ) {
    return `The thread has expired, please click ${"'"}Clear${"'"} and try again.`
  }

  return error.message || 'Failed to fetch'
}<|MERGE_RESOLUTION|>--- conflicted
+++ resolved
@@ -1,16 +1,9 @@
 import React, { RefObject } from 'react'
 import { compact, findIndex, isEqual, some, uniqWith } from 'lodash-es'
 import type {
-<<<<<<< HEAD
-  AtInputOpts,
-  Context,
-  FileAtInfo,
-  FileContext,
-=======
   ChatCommand,
   EditorContext,
   EditorFileContext,
->>>>>>> d8e9807c
   FileLocation,
   GitRepository,
   LookupSymbolHint,
@@ -133,12 +126,7 @@
   chatInputRef: RefObject<HTMLTextAreaElement>
   supportsOnApplyInEditorV2: boolean
   readWorkspaceGitRepositories?: () => Promise<GitRepository[]>
-<<<<<<< HEAD
-  provideFileAtInfo?: (opts?: AtInputOpts) => Promise<FileAtInfo[] | null>
-  getFileAtInfoContent?: (info: FileAtInfo) => Promise<string | null>
-=======
   getActiveEditorSelection?: () => Promise<EditorFileContext | null>
->>>>>>> d8e9807c
 }
 
 function ChatRenderer(
@@ -162,12 +150,7 @@
     chatInputRef,
     supportsOnApplyInEditorV2,
     readWorkspaceGitRepositories,
-<<<<<<< HEAD
-    provideFileAtInfo,
-    getFileAtInfoContent
-=======
     getActiveEditorSelection
->>>>>>> d8e9807c
   }: ChatProps,
   ref: React.ForwardedRef<ChatRef>
 ) {
@@ -517,33 +500,10 @@
   }
 
   const handleSubmit = async (value: string) => {
-<<<<<<< HEAD
-    const { text, atInfos } = extractAtSourceFromString(value)
-
-    // TODO: handle @{AtInfos} here into
-    atInfos.forEach(async atInfo => {
-      if (isFileAtInfo(atInfo)) {
-        const res = await getFileAtInfoContent?.(atInfo)
-        console.log('file at info content:', res)
-      } else {
-        console.log('symbol at info:', atInfo)
-      }
-    })
-
-    if (onSubmitMessage) {
-      onSubmitMessage(text, relevantContext)
-    } else {
-      sendUserChat({
-        message: text,
-        relevantContext: relevantContext
-      })
-    }
-=======
     sendUserChat({
       message: value,
       relevantContext: relevantContext
     })
->>>>>>> d8e9807c
     setRelevantContext([])
   }
 
