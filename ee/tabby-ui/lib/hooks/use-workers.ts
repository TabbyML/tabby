import React from 'react'
import { findIndex, groupBy, slice } from 'lodash-es'
<<<<<<< HEAD
import { Worker, WorkerKind } from '@/lib/gql/generates/graphql'
import { getAllWorkersDocument } from '@/lib/gql/request-documents'
import { useGraphQL } from './use-graphql'
import type { HealthInfo } from './use-health'
import { deviceTypeMap } from "@/lib/utils";
=======

import { graphql } from '@/lib/gql/generates'
import { Worker, WorkerKind } from '@/lib/gql/generates/graphql'
import { useAuthenticatedGraphQLQuery } from '@/lib/tabby/gql'

import { useHealth, type HealthInfo } from './use-health'
>>>>>>> 835d35ee

const modelNameMap: Record<WorkerKind, 'chat_model' | 'model'> = {
  [WorkerKind.Chat]: 'chat_model',
  [WorkerKind.Completion]: 'model'
}

function transformHealthInfoToWorker(
  healthInfo: HealthInfo,
  kind: WorkerKind
): Worker {
  return {
    kind,
    device: healthInfo.device,
    addr: 'localhost',
    arch: '',
    cpuInfo: healthInfo.cpu_info,
    name: healthInfo?.[modelNameMap[kind]] ?? '',
    cpuCount: healthInfo.cpu_count,
    accelerators: healthInfo.accelerators.map(x => ({
      uuid: x.uuid,
      chipName: x.chip_name,
      displayName: x.display_name,
      deviceType: deviceTypeMap[x.device_type],
    }))
  }
}

export const getAllWorkersDocument = graphql(/* GraphQL */ `
  query GetWorkers {
    workers {
      kind
      name
      addr
      device
      arch
      cpuInfo
      cpuCount
      cudaDevices
    }
  }
`)

function useWorkers() {
  const { data: healthInfo } = useHealth()
  const { data } = useAuthenticatedGraphQLQuery(getAllWorkersDocument)
  let workers = data?.workers

  const groupedWorkers = React.useMemo(() => {
    const _workers = slice(workers)
    const haveRemoteCompletionWorkers =
      findIndex(_workers, { kind: WorkerKind.Completion }) > -1
    const haveRemoteChatWorkers =
      findIndex(_workers, { kind: WorkerKind.Chat }) > -1

    if (!haveRemoteCompletionWorkers && healthInfo?.model) {
      _workers.push(
        transformHealthInfoToWorker(healthInfo, WorkerKind.Completion)
      )
    }
    if (!haveRemoteChatWorkers && healthInfo?.chat_model) {
      _workers.push(transformHealthInfoToWorker(healthInfo, WorkerKind.Chat))
    }
    return groupBy(_workers, 'kind')
  }, [healthInfo, workers])

  return groupedWorkers
}

export { useWorkers }<|MERGE_RESOLUTION|>--- conflicted
+++ resolved
@@ -1,19 +1,12 @@
 import React from 'react'
 import { findIndex, groupBy, slice } from 'lodash-es'
-<<<<<<< HEAD
-import { Worker, WorkerKind } from '@/lib/gql/generates/graphql'
-import { getAllWorkersDocument } from '@/lib/gql/request-documents'
-import { useGraphQL } from './use-graphql'
-import type { HealthInfo } from './use-health'
-import { deviceTypeMap } from "@/lib/utils";
-=======
 
 import { graphql } from '@/lib/gql/generates'
 import { Worker, WorkerKind } from '@/lib/gql/generates/graphql'
 import { useAuthenticatedGraphQLQuery } from '@/lib/tabby/gql'
 
 import { useHealth, type HealthInfo } from './use-health'
->>>>>>> 835d35ee
+import { deviceTypeMap } from "@/lib/utils";
 
 const modelNameMap: Record<WorkerKind, 'chat_model' | 'model'> = {
   [WorkerKind.Chat]: 'chat_model',
@@ -51,7 +44,12 @@
       arch
       cpuInfo
       cpuCount
-      cudaDevices
+      accelerators {
+          uuid
+          chipName
+          displayName
+          deviceType
+      }
     }
   }
 `)
