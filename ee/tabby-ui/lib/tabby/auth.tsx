import * as React from 'react'
import { useRouter } from 'next/navigation'
<<<<<<< HEAD
import { JwtPayload, jwtDecode } from 'jwt-decode'
=======
import { jwtDecode, JwtPayload } from 'jwt-decode'
>>>>>>> 8dc09ea4

import { graphql } from '@/lib/gql/generates'
import useInterval from '@/lib/hooks/use-interval'
import { gqlClient, useGraphQLQuery } from '@/lib/tabby/gql'
import { mutate } from 'swr'

interface AuthData {
  accessToken: string
  refreshToken: string
}

type AuthState =
  | {
      status: 'authenticated'
      data: AuthData
    }
  | {
      status: 'loading' | 'unauthenticated'
      data: null
    }

enum AuthActionType {
  Init,
  SignIn,
  SignOut,
  Refresh
}

interface InitAction {
  type: AuthActionType.Init
  data: AuthData | null
}

interface SignInAction {
  type: AuthActionType.SignIn
  data: AuthData
}

interface SignOutAction {
  type: AuthActionType.SignOut
}

interface RefreshAction {
  type: AuthActionType.Refresh
  data: AuthData
}

type AuthActions = InitAction | SignInAction | SignOutAction | RefreshAction

function authReducer(state: AuthState, action: AuthActions): AuthState {
  switch (action.type) {
    case AuthActionType.Init:
    case AuthActionType.SignIn:
    case AuthActionType.Refresh:
      if (action.data) {
        return {
          status: 'authenticated',
          data: action.data
        }
      } else {
        return {
          status: 'unauthenticated',
          data: null
        }
      }
    case AuthActionType.SignOut:
      TokenStorage.reset()
      return {
        status: 'unauthenticated',
        data: null
      }
  }
}

class TokenStorage {
  static authName = '_tabby_auth'

  initialState(): AuthData | null {
    const authData = localStorage.getItem(TokenStorage.authName)
    if (authData) {
      return JSON.parse(authData)
    } else {
      return null
    }
  }

  persist(state: AuthData) {
    localStorage.setItem(TokenStorage.authName, JSON.stringify(state))
  }

  static reset() {
    localStorage.removeItem(TokenStorage.authName)
  }
}

interface AuthProviderProps {
  children: React.ReactNode
}

interface AuthStore {
  authState: AuthState | null
  dispatch: React.Dispatch<AuthActions>
}

const AuthContext = React.createContext<AuthStore | null>(null)

const refreshTokenMutation = graphql(/* GraphQL */ `
  mutation refreshToken($refreshToken: String!) {
    refreshToken(refreshToken: $refreshToken) {
      accessToken
      refreshToken
    }
  }
`)

async function doRefresh(token: string, dispatch: React.Dispatch<AuthActions>) {
  let action: AuthActions
  try {
    action = {
      type: AuthActionType.Refresh,
      data: (
        await gqlClient.request(refreshTokenMutation, { refreshToken: token })
      ).refreshToken
    }
  } catch (err) {
    console.error('Failed to refresh token', err)
    action = {
      type: AuthActionType.SignOut
    }
  }

  dispatch(action)
}

const AuthProvider: React.FunctionComponent<AuthProviderProps> = ({
  children
}) => {
  const storage = new TokenStorage()

  const [authState, dispatch] = React.useReducer(authReducer, {
    status: 'loading',
    data: null
  })

  const initialized = React.useRef(false)
  React.useEffect(() => {
    if (initialized.current) return

    initialized.current = true
    const data = storage.initialState()
    if (data?.refreshToken) {
      doRefresh(data.refreshToken, dispatch)
    } else {
      dispatch({ type: AuthActionType.Init, data: null })
    }
  }, [])

  React.useEffect(() => {
    authState.data && storage.persist(authState.data)
  }, [authState])

  useInterval(async () => {
    if (authState.status !== 'authenticated') {
      return
    }

    await doRefresh(authState.data.refreshToken, dispatch)
  }, 5)

  return (
    <AuthContext.Provider value={{ authState, dispatch }}>
      {children}
    </AuthContext.Provider>
  )
}

function useAuthStore(): AuthStore {
  const context = React.useContext(AuthContext)

  if (!context) {
    throw new Error(
      'AuthProvider is missing. Please add the AuthProvider at root level'
    )
  }

  return context
}

function useSignIn(): (params: AuthData) => Promise<boolean> {
  const { dispatch } = useAuthStore()
  return async data => {
    dispatch({
      type: AuthActionType.SignIn,
      data
    })

    return true
  }
}

function useSignOut(): () => Promise<void> {
  const { dispatch } = useAuthStore()
  return async () => {
    dispatch({ type: AuthActionType.SignOut })
  }
}

interface User {
  email: string
  isAdmin: boolean
  accessToken: string
}

type Session =
  | {
      data: null
      status: 'loading' | 'unauthenticated'
    }
  | {
      data: User
      status: 'authenticated'
    }

function useSession(): Session {
  const { authState } = useAuthStore()
  if (authState?.status == 'authenticated') {
    const { sub, is_admin } = jwtDecode<JwtPayload & { is_admin: boolean }>(
      authState.data.accessToken
    )
    return {
      data: {
        email: sub!,
        isAdmin: is_admin,
        accessToken: authState.data.accessToken
      },
      status: authState.status
    }
  } else {
    return {
      status: authState?.status ?? 'loading',
      data: null
    }
  }
}

export const getIsAdminInitialized = graphql(/* GraphQL */ `
  query GetIsAdminInitialized {
    isAdminInitialized
  }
`)

function useAuthenticatedSession() {
  const { data } = useGraphQLQuery(getIsAdminInitialized)
  const router = useRouter()
  const { data: session, status } = useSession()

  React.useEffect(() => {
    if (status === "loading") return;
    if (status === "authenticated") return;

    if (data?.isAdminInitialized === false) {
      router.replace('/auth/signup?isAdmin=true')
    } else if (status === 'unauthenticated') {
      router.replace('/auth/signin')
    }
  }, [data, status])

  return session
}

function useAuthenticatedApi(path: string | null): [string, string] | null {
  const { data, status } = useSession()
  return path && status === 'authenticated' ? [path, data.accessToken] : null
}

export type { AuthStore, User, Session }

export {
  AuthProvider,
  useSignIn,
  useSignOut,
  useSession,
  useAuthenticatedSession,
  useAuthenticatedApi
}<|MERGE_RESOLUTION|>--- conflicted
+++ resolved
@@ -1,10 +1,6 @@
 import * as React from 'react'
 import { useRouter } from 'next/navigation'
-<<<<<<< HEAD
-import { JwtPayload, jwtDecode } from 'jwt-decode'
-=======
 import { jwtDecode, JwtPayload } from 'jwt-decode'
->>>>>>> 8dc09ea4
 
 import { graphql } from '@/lib/gql/generates'
 import useInterval from '@/lib/hooks/use-interval'
