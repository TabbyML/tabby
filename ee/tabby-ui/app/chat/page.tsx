--- conflicted
+++ resolved
@@ -316,11 +316,7 @@
         chatId={activeChatId}
         key={activeChatId}
         ref={chatRef}
-<<<<<<< HEAD
         chatInputRef={chatInputRef}
-        headers={headers}
-=======
->>>>>>> feefecea
         onNavigateToContext={onNavigateToContext}
         onLoaded={onChatLoaded}
         maxWidth={client === 'vscode' ? '5xl' : undefined}
