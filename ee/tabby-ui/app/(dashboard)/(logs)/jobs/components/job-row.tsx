--- conflicted
+++ resolved
@@ -173,17 +173,9 @@
                         className={cn(
                           'flex h-8 w-8 items-center justify-center rounded text-xs text-white hover:opacity-70',
                           {
-<<<<<<< HEAD
                             'bg-blue-600': isNil(job.node.exitCode),
                             'bg-green-600': job.node.exitCode === 0,
-                            'bg-red-600': job.node.exitCode !== 0
-=======
-                            'bg-blue-700': isNil(job.node.exitCode),
-                            'bg-green-700': job.node.exitCode === 0,
-                            'bg-red-700':
-                              !isNil(job.node.exitCode) &&
-                              job.node.exitCode !== 0
->>>>>>> a48c611d
+                            'bg-red-600': !isNil(job.node.exitCode) && job.node.exitCode !== 0
                           }
                         )}
                       >
