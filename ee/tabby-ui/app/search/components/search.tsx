'use client'

import {
  createContext,
  CSSProperties,
  MouseEventHandler,
  useContext,
  useEffect,
  useMemo,
  useRef,
  useState
} from 'react'
import { useRouter } from 'next/navigation'
import DOMPurify from 'dompurify'
import he from 'he'
import { marked } from 'marked'
import { nanoid } from 'nanoid'

import { SESSION_STORAGE_KEY } from '@/lib/constants'
import { useEnableDeveloperMode, useEnableSearch } from '@/lib/experiment-flags'
import { useCurrentTheme } from '@/lib/hooks/use-current-theme'
import { useLatest } from '@/lib/hooks/use-latest'
import { useIsChatEnabled } from '@/lib/hooks/use-server-info'
import {
  AnswerEngineExtraContext,
  AttachmentCodeItem,
  AttachmentDocItem,
  RelevantCodeContext
} from '@/lib/types'
import {
  cn,
  formatLineHashForCodeBrowser,
  getRangeFromAttachmentCode,
  getRangeTextFromAttachmentCode
} from '@/lib/utils'
import { Button } from '@/components/ui/button'
import {
  IconBlocks,
  IconBug,
  IconCheck,
  IconChevronLeft,
  IconChevronRight,
  IconLayers,
  IconLink,
  IconPlus,
  IconRefresh,
  IconSparkles,
  IconSpinner,
  IconStop
} from '@/components/ui/icons'
import {
  ResizableHandle,
  ResizablePanel,
  ResizablePanelGroup
} from '@/components/ui/resizable'
import { ScrollArea } from '@/components/ui/scroll-area'
import { Separator } from '@/components/ui/separator'
import { Skeleton } from '@/components/ui/skeleton'
import { ButtonScrollToBottom } from '@/components/button-scroll-to-bottom'
import { ClientOnly } from '@/components/client-only'
import { CopyButton } from '@/components/copy-button'
import { BANNER_HEIGHT, useShowDemoBanner } from '@/components/demo-banner'
import TextAreaSearch from '@/components/textarea-search'
import { ThemeToggle } from '@/components/theme-toggle'
import { UserAvatar } from '@/components/user-avatar'
import UserPanel from '@/components/user-panel'

import './search.css'

import { compact, isEmpty, pick } from 'lodash-es'
import { ImperativePanelHandle } from 'react-resizable-panels'
import slugify from 'slugify'
import { Context } from 'tabby-chat-panel/index'
import { useQuery } from 'urql'

import { graphql } from '@/lib/gql/generates'
import {
  CodeQueryInput,
  InputMaybe,
  Maybe,
  Message,
  MessageAttachmentCode,
  RepositoryListQuery,
  Role
} from '@/lib/gql/generates/graphql'
import { useCopyToClipboard } from '@/lib/hooks/use-copy-to-clipboard'
import useRouterStuff from '@/lib/hooks/use-router-stuff'
import { useThreadRun } from '@/lib/hooks/use-thread-run'
import { repositoryListQuery } from '@/lib/tabby/query'
import {
  Tooltip,
  TooltipContent,
  TooltipTrigger
} from '@/components/ui/tooltip'
import { CodeReferences } from '@/components/chat/code-references'
import {
  ErrorMessageBlock,
  MessageMarkdown,
  SiteFavicon
} from '@/components/message-markdown'

import { DevPanel } from './dev-panel'
import { MessagesSkeleton } from './messages-skeleton'

type ConversationMessage = Omit<
  Message,
  '__typename' | 'updatedAt' | 'createdAt' | 'attachment' | 'threadId'
> & {
  threadId?: string
  threadRelevantQuestions?: Maybe<string[]>
  error?: string
  attachment?: {
    code: Maybe<Array<AttachmentCodeItem>>
    doc: Maybe<Array<AttachmentDocItem>>
  }
}

type SearchContextValue = {
  // flag for initialize the pathname
  isPathnameInitialized: boolean
  isLoading: boolean
  onRegenerateResponse: (id: string) => void
  onSubmitSearch: (question: string) => void
  extraRequestContext: Record<string, any>
  repositoryList: RepositoryListQuery['repositoryList'] | undefined
  setDevPanelOpen: (v: boolean) => void
  setConversationIdForDev: (v: string | undefined) => void
}

export const SearchContext = createContext<SearchContextValue>(
  {} as SearchContextValue
)

const SOURCE_CARD_STYLE = {
  compress: 5.3,
  expand: 6.3
}

const listThreadMessages = graphql(/* GraphQL */ `
  query ListThreadMessages(
    $threadId: ID!
    $after: String
    $before: String
    $first: Int
    $last: Int
  ) {
    threadMessages(
      threadId: $threadId
      after: $after
      before: $before
      first: $first
      last: $last
    ) {
      edges {
        node {
          id
          threadId
          role
          content
          attachment {
            code {
              gitUrl
              filepath
              language
              content
              startLine
            }
            doc {
              title
              link
              content
            }
          }
        }
        cursor
      }
      pageInfo {
        hasNextPage
        hasPreviousPage
        startCursor
        endCursor
      }
    }
  }
`)

export function Search() {
  const { updateUrlComponents, pathname } = useRouterStuff()
  const [activePathname, setActivePathname] = useState<string | undefined>()
  const [isPathnameInitialized, setIsPathnameInitialized] = useState(false)
  const isChatEnabled = useIsChatEnabled()
  const [searchFlag] = useEnableSearch()
  const [messages, setMessages] = useState<ConversationMessage[]>([])
  const [stopButtonVisible, setStopButtonVisible] = useState(true)
  const [isReady, setIsReady] = useState(false)
  const [extraContext, setExtraContext] = useState<AnswerEngineExtraContext>({})
  const [currentUserMessageId, setCurrentUserMessageId] = useState<string>('')
  const [currentAssistantMessageId, setCurrentAssistantMessageId] =
    useState<string>('')
  const contentContainerRef = useRef<HTMLDivElement>(null)
  const [showSearchInput, setShowSearchInput] = useState(false)
  const [isShowDemoBanner] = useShowDemoBanner()
  const router = useRouter()
  const initializing = useRef(false)
  const { theme } = useCurrentTheme()
  const [devPanelOpen, setDevPanelOpen] = useState(false)
  const [messageIdForDev, setMessageIdForDev] = useState<string | undefined>()
  const devPanelRef = useRef<ImperativePanelHandle>(null)
  const [devPanelSize, setDevPanelSize] = useState(45)
  const prevDevPanelSize = useRef(devPanelSize)

  const threadId = useMemo(() => {
    const regex = /^\/search\/(.*)/
    if (!activePathname) return undefined

    return activePathname.match(regex)?.[1]?.split('-').pop()
  }, [activePathname])

  const [{ data }] = useQuery({
    query: repositoryListQuery
  })
  const repositoryList = data?.repositoryList

  const [afterCursor, setAfterCursor] = useState<string | undefined>()
  const [{ data: threadMessages, fetching: fetchingMessages }] = useQuery({
    query: listThreadMessages,
    variables: {
      threadId: threadId as string,
      first: 20,
      after: afterCursor
    },
    pause: !threadId || isReady
  })

  // todo scroll and setAfterCursor
  useEffect(() => {
    if (threadMessages?.threadMessages?.edges?.length) {
      const messages = threadMessages.threadMessages.edges
        .map(o => o.node)
        .slice()
      setMessages(messages)
      setIsReady(true)
    }
  }, [threadMessages])

  // `/search` -> `/search/{slug}-{threadId}`
  const updateURLPattern = (threadId: string) => {
    const title = messages?.[0]?.content
    const slug = slugify(title, {
      lower: true
    })
      .split('-')
      .slice(0, 8)
      .join('-')

    if (slug) {
      document.title = slug
    } else {
      document.title = title
    }

    const slugWithThreadId = compact([slug, threadId]).join('-')

    updateUrlComponents({
      pathname: `/search/${slugWithThreadId}`,
      searchParams: {
        del: ['q']
      }
    })
  }

  const { sendUserMessage, isLoading, error, answer, stop, regenerate } =
    useThreadRun({
      threadId
    })

  const isLoadingRef = useLatest(isLoading)

  const { isCopied, copyToClipboard } = useCopyToClipboard({
    timeout: 2000
  })

  const onCopy = () => {
    if (isCopied) return
    copyToClipboard(window.location.href)
  }

  const currentMessageForDev = useMemo(() => {
    return messages.find(item => item.id === messageIdForDev)
  }, [messageIdForDev, messages])

  const valueForDev = useMemo(() => {
    if (currentMessageForDev) {
      return pick(currentMessageForDev?.attachment, 'doc', 'code')
    }
    return {
      answers: messages
        .filter(o => o.role === Role.Assistant)
        .map(o => pick(o, 'doc', 'code'))
    }
  }, [
    messageIdForDev,
    currentMessageForDev?.attachment?.code,
    currentMessageForDev?.attachment?.doc
  ])

  const onPanelLayout = (sizes: number[]) => {
    if (sizes?.[1]) {
      setDevPanelSize(sizes[1])
    }
  }

  // for synchronizing the active pathname
  useEffect(() => {
    setActivePathname(pathname)

    if (!isPathnameInitialized) {
      setIsPathnameInitialized(true)
    }
  }, [pathname])

  // Check sessionStorage for initial message or most recent conversation
  useEffect(() => {
    const init = () => {
      if (initializing.current) return

      initializing.current = true

      // initial UserMessage from home page
      const initialMessage = sessionStorage.getItem(
        SESSION_STORAGE_KEY.SEARCH_INITIAL_MSG
      )
      // initial extra context from home page
      const initialExtraContextStr = sessionStorage.getItem(
        SESSION_STORAGE_KEY.SEARCH_INITIAL_EXTRA_CONTEXT
      )
      const initialExtraInfo = initialExtraContextStr
        ? JSON.parse(initialExtraContextStr)
        : undefined

      if (initialMessage) {
        sessionStorage.removeItem(SESSION_STORAGE_KEY.SEARCH_INITIAL_MSG)
        sessionStorage.removeItem(
          SESSION_STORAGE_KEY.SEARCH_INITIAL_EXTRA_CONTEXT
        )
        setIsReady(true)
        setExtraContext(p => ({
          ...p,
          repository: initialExtraInfo?.repository
        }))
        onSubmitSearch(initialMessage, {
          repository: initialExtraInfo?.repository
        })
        return
      }

      if (!threadId) {
        router.replace('/')
      }
    }

    if (isPathnameInitialized) {
      init()
    }
  }, [isPathnameInitialized])

  // Display the input field with a delayed animatio
  useEffect(() => {
    if (isReady) {
      setTimeout(() => {
        setShowSearchInput(true)
      }, 300)
    }
  }, [isReady])

  // Handling the stream response from useThreadRun
  useEffect(() => {
    if (!answer) return

    let newMessages = [...messages]
    const newThreadId = answer?.threadCreated
    if (!!newThreadId && !threadId) {
      updateURLPattern(newThreadId)
      return
    }

    const currentUserMessageIdx = newMessages.findIndex(
      o => o.id === currentUserMessageId
    )
    const currentAssistantMessageIdx = newMessages.findIndex(
      o => o.id === currentAssistantMessageId
    )
    if (currentUserMessageIdx === -1 || currentAssistantMessageIdx === -1) {
      return
    }

    const currentUserMessage = newMessages[currentUserMessageIdx]
    const currentAssistantMessage = newMessages[currentAssistantMessageIdx]

    // update assistant message
    currentAssistantMessage.content =
      answer?.threadAssistantMessageContentDelta || ''

    if (!currentAssistantMessage?.attachment?.code) {
      currentAssistantMessage.attachment = {
        doc: currentAssistantMessage.attachment?.doc ?? null,
        code:
          answer?.threadAssistantMessageAttachmentsCode?.map(hit => ({
            ...hit.code,
            extra: {
              scores: hit.scores
            }
          })) ?? null
      }
    }
    if (!currentAssistantMessage?.attachment?.doc) {
      currentAssistantMessage.attachment = {
        doc:
          answer?.threadAssistantMessageAttachmentsDoc?.map(hit => ({
            ...hit.doc,
            extra: {
              score: hit.score
            }
          })) ?? null,
        code: currentAssistantMessage.attachment?.code ?? null
      }
    }
    currentAssistantMessage.threadRelevantQuestions =
      answer?.threadRelevantQuestions

    // update message pair ids
    const newUserMessageId = answer?.threadUserMessageCreated
    const newAssistantMessageId = answer?.threadAssistantMessageCreated
    if (
      newUserMessageId &&
      newAssistantMessageId &&
      newUserMessageId !== currentUserMessage.id &&
      newAssistantMessageId !== currentAssistantMessage.id
    ) {
      currentUserMessage.id = newUserMessageId
      currentAssistantMessage.id = newAssistantMessageId
      setCurrentUserMessageId(newUserMessageId)
      setCurrentAssistantMessageId(newAssistantMessageId)
    }

    // update messages
    setMessages(newMessages)
  }, [isLoading, answer])

  // Handling the error response from useThreadRun
  useEffect(() => {
    if (error) {
      const newConversation = [...messages]
      const currentAnswer = newConversation.find(
        item => item.id === currentAssistantMessageId
      )
      if (currentAnswer) {
        currentAnswer.error =
          error.message === '401' ? 'Unauthorized' : 'Fail to fetch'
      }
    }
  }, [error])

  // Delay showing the stop button
  const showStopTimeoutId = useRef<number>()

  useEffect(() => {
    if (isLoadingRef.current) {
      showStopTimeoutId.current = window.setTimeout(() => {
        if (!isLoadingRef.current) return
        setStopButtonVisible(true)

        // Scroll to the bottom
        const container = contentContainerRef?.current?.children?.[1]
        if (container) {
          const isLastAnswerLoading =
            currentAssistantMessageId === messages[messages.length - 1].id
          if (isLastAnswerLoading) {
            container.scrollTo({
              top: container.scrollHeight,
              behavior: 'smooth'
            })
          }
        }
      }, 300)
    }

    if (!isLoadingRef.current) {
      setStopButtonVisible(false)
    }

    return () => {
      window.clearTimeout(showStopTimeoutId.current)
    }
  }, [isLoading])

  useEffect(() => {
    if (devPanelOpen) {
      devPanelRef.current?.expand()
      devPanelRef.current?.resize(devPanelSize)
    } else {
      devPanelRef.current?.collapse()
    }
  }, [devPanelOpen])

  const onSubmitSearch = (question: string, ctx?: AnswerEngineExtraContext) => {
    const newUserMessageId = nanoid()
    const newAssistantMessageId = nanoid()
    const newUserMessage: ConversationMessage = {
      id: newUserMessageId,
      role: Role.User,
      content: question
    }
    const newAssistantMessage: ConversationMessage = {
      id: newAssistantMessageId,
      role: Role.Assistant,
      content: ''
    }

    const _repository = ctx?.repository || extraContext?.repository
    const codeQuery: InputMaybe<CodeQueryInput> = _repository
      ? { gitUrl: _repository.gitUrl, content: question }
      : null

    setCurrentUserMessageId(newUserMessageId)
    setCurrentAssistantMessageId(newAssistantMessageId)
    setMessages([...messages].concat([newUserMessage, newAssistantMessage]))

    sendUserMessage(
      {
        content: question
      },
      {
        generateRelevantQuestions: true,
        codeQuery,
        docQuery: { content: question }
      }
    )
  }

  // regenerate ths last assistant message
  const onRegenerateResponse = () => {
    if (!threadId) return

    const assistantMessageIndex = messages.length - 1
    const userMessageIndex = assistantMessageIndex - 1
    if (assistantMessageIndex === -1 || userMessageIndex <= -1) return

    const prevUserMessageId = messages[userMessageIndex].id
    const prevAssistantMessageId = messages[assistantMessageIndex].id

    const newMessages = messages.slice(0, -2)
    const userMessage = messages[userMessageIndex]
    const newUserMessage: ConversationMessage = {
      ...userMessage,
      id: nanoid()
    }
    const newAssistantMessage: ConversationMessage = {
      id: nanoid(),
      role: Role.Assistant,
      content: ''
    }
    const _repository = extraContext?.repository
    const codeQuery: InputMaybe<CodeQueryInput> = _repository
      ? { gitUrl: _repository.gitUrl, content: newUserMessage.content }
      : null

    setCurrentUserMessageId(newUserMessage.id)
    setCurrentAssistantMessageId(newAssistantMessage.id)
    setMessages(newMessages.concat([newUserMessage, newAssistantMessage]))

    regenerate({
      threadId,
      userMessageId: prevUserMessageId,
      assistantMessageId: prevAssistantMessageId,
      userMessage: {
        content: newUserMessage.content
      },
      threadRunOptions: {
        generateRelevantQuestions: true,
        codeQuery,
        docQuery: { content: newUserMessage.content }
      }
    })
  }

  const onToggleFullScreen = (fullScreen: boolean) => {
    let nextSize = prevDevPanelSize.current
    if (fullScreen) {
      nextSize = 100
    } else if (nextSize === 100) {
      nextSize = 45
    }
    devPanelRef.current?.resize(nextSize)
    setDevPanelSize(nextSize)
    prevDevPanelSize.current = devPanelSize
  }

  if (!isReady && fetchingMessages) {
    return (
      <div className="mx-auto mt-24 w-full space-y-10 px-4 pb-32 lg:max-w-4xl lg:px-0">
        <MessagesSkeleton />
        <MessagesSkeleton />
      </div>
    )
  }

  if (!searchFlag.value || !isChatEnabled || !isReady) {
    return <></>
  }

  const style = isShowDemoBanner
    ? { height: `calc(100vh - ${BANNER_HEIGHT})` }
    : { height: '100vh' }

  return (
    <SearchContext.Provider
      value={{
        isLoading,
        onRegenerateResponse,
        onSubmitSearch,
        extraRequestContext: extraContext,
        repositoryList,
        setDevPanelOpen,
        setConversationIdForDev: setMessageIdForDev,
        isPathnameInitialized
      }}
    >
      <div className="transition-all" style={style}>
        <ResizablePanelGroup direction="vertical" onLayout={onPanelLayout}>
          <ResizablePanel>
            <header className="flex h-16 items-center justify-between px-4">
              <div className="flex items-center gap-x-6">
                <Button
                  variant="ghost"
                  className="-ml-1 pl-0 text-sm text-muted-foreground"
                  onClick={() => router.replace('/')}
                >
                  <IconChevronLeft className="mr-1 h-5 w-5" />
                  Home
                </Button>
              </div>
              <div className="flex items-center gap-2">
                {!!threadId && (
                  <>
                    <Button
                      variant="ghost"
                      className="flex items-center gap-1 px-2 font-normal text-muted-foreground"
                      onClick={() => router.push('/')}
                    >
                      <IconPlus />
                    </Button>
                    <Button
                      variant="ghost"
                      className="flex items-center gap-1 px-2 font-normal text-muted-foreground"
                      onClick={onCopy}
                    >
                      {isCopied ? (
                        <IconCheck className="text-green-600" />
                      ) : (
                        <IconLink />
                      )}
                    </Button>
                  </>
                )}
                <ClientOnly>
                  <ThemeToggle />
                </ClientOnly>
                <div className="ml-2">
                  <UserPanel showHome={false} showSetting>
                    <UserAvatar className="h-10 w-10 border" />
                  </UserPanel>
                </div>
              </div>
            </header>

            <main className="h-[calc(100%-4rem)] overflow-auto pb-8 lg:pb-0">
              <ScrollArea className="h-full" ref={contentContainerRef}>
                <div className="mx-auto px-4 pb-32 lg:max-w-4xl lg:px-0">
                  <div className="flex flex-col">
                    {messages.map((item, idx) => {
                      if (item.role === Role.User) {
                        return (
                          <div key={item.id + idx}>
                            {idx !== 0 && <Separator />}
                            <div className="pb-2 pt-8">
                              <MessageMarkdown
                                message={item.content}
                                headline
                              />
                            </div>
                          </div>
                        )
                      }
                      if (item.role === Role.Assistant) {
                        const isLastAssistantMessage =
                          idx === messages.length - 1
                        return (
                          <div key={item.id + idx} className="pb-8 pt-2">
                            <AnswerBlock
                              answer={item}
                              isLastAssistantMessage={isLastAssistantMessage}
                              showRelatedQuestion={isLastAssistantMessage}
                              isLoading={isLoading && isLastAssistantMessage}
                            />
                          </div>
                        )
                      }
                      return <></>
                    })}
                  </div>
                </div>
              </ScrollArea>

              <ButtonScrollToBottom
                className={cn(
                  '!fixed !bottom-[5.4rem] !right-4 !top-auto z-40 border-muted-foreground lg:!bottom-[2.85rem]',
                  {
                    hidden: devPanelOpen
                  }
                )}
                container={
                  contentContainerRef.current?.children?.[1] as HTMLDivElement
                }
                offset={100}
                // On mobile browsers(Chrome & Safari) in dark mode, using `background: hsl(var(--background))`
                // result in `rgba(0, 0, 0, 0)`. To prevent this, explicitly set --background
                style={
                  theme === 'dark'
                    ? ({ '--background': '0 0% 12%' } as CSSProperties)
                    : {}
                }
              />

              <div
                className={cn(
                  'fixed bottom-5 left-0 z-30 flex min-h-[5rem] w-full flex-col items-center gap-y-2',
                  {
                    'opacity-100 translate-y-0': showSearchInput,
                    'opacity-0 translate-y-10': !showSearchInput,
                    hidden: devPanelOpen
                  }
                )}
                style={Object.assign(
                  { transition: 'all 0.35s ease-out' },
                  theme === 'dark'
                    ? ({ '--background': '0 0% 12%' } as CSSProperties)
                    : {}
                )}
              >
                <Button
                  className={cn('bg-background', {
                    'opacity-0 pointer-events-none': !stopButtonVisible,
                    'opacity-100': stopButtonVisible
                  })}
                  style={{
                    transition: 'opacity 0.55s ease-out'
                  }}
                  variant="outline"
                  onClick={() => stop()}
                >
                  <IconStop className="mr-2" />
                  Stop generating
                </Button>
                <div
                  className={cn(
                    'relative z-20 flex justify-center self-stretch px-4'
                  )}
                >
                  <TextAreaSearch
                    onSearch={onSubmitSearch}
                    className="lg:max-w-4xl"
                    placeholder="Ask a follow up question"
                    isLoading={isLoading}
                    isFollowup
                    extraContext={extraContext}
                  />
                </div>
              </div>
            </main>
          </ResizablePanel>
          <ResizableHandle
            className={cn(
              'hidden !h-[4px] border-none bg-background shadow-[0px_-4px_4px_rgba(0,0,0,0.2)] hover:bg-blue-500 active:bg-blue-500 dark:shadow-[0px_-4px_4px_rgba(255,255,255,0.2)]',
              devPanelOpen && 'block'
            )}
          />
          <ResizablePanel
            collapsible
            collapsedSize={0}
            defaultSize={0}
            ref={devPanelRef}
            onCollapse={() => setDevPanelOpen(false)}
            className="z-50"
          >
            <DevPanel
              onClose={() => setDevPanelOpen(false)}
              value={valueForDev}
              isFullScreen={devPanelSize === 100}
              onToggleFullScreen={onToggleFullScreen}
            />
          </ResizablePanel>
        </ResizablePanelGroup>
      </div>
    </SearchContext.Provider>
  )
}

function AnswerBlock({
  answer,
  showRelatedQuestion,
  isLoading,
  isLastAssistantMessage
}: {
  answer: ConversationMessage
  showRelatedQuestion: boolean
  isLoading?: boolean
  isLastAssistantMessage?: boolean
}) {
  const {
    onRegenerateResponse,
    onSubmitSearch,
    setDevPanelOpen,
    setConversationIdForDev
  } = useContext(SearchContext)
  const [enableDeveloperMode] = useEnableDeveloperMode()

  const [showMoreSource, setShowMoreSource] = useState(false)
  const [relevantCodeHighlightIndex, setRelevantCodeHighlightIndex] = useState<
    number | undefined
  >(undefined)
  const getCopyContent = (answer: ConversationMessage) => {
    if (isEmpty(answer?.attachment?.doc)) return answer.content

    const citationMatchRegex = /\[\[?citation:\s*\d+\]?\]/g
    const content = answer.content
      .replace(citationMatchRegex, match => {
        const citationNumberMatch = match?.match(/\d+/)
        return `[${citationNumberMatch}]`
      })
      .trim()
<<<<<<< HEAD
    const docCitations =
      answer.attachment?.doc
        .map((doc, idx) => `[${idx + 1}] ${doc.link}`)
        .join('\n') ?? ''
    const docCitationLen = answer.attachment?.doc?.length ?? 0
    const codeCitations =
      answer.attachment?.code
        .map((code, idx) => {
          const lineRangeText = getRangeTextFromAttachmentCode(code)
          const filenameText = compact([code.filepath, lineRangeText]).join(':')
          return `[${idx + docCitationLen + 1}] ${filenameText}`
        })
        .join('\n') ?? ''
    const citations = docCitations + codeCitations

=======
    const citations =
      answer?.attachment?.doc
        ?.map((relevent, idx) => `[${idx + 1}] ${relevent.link}`)
        ?.join('\n') ?? ''
>>>>>>> 10d2c1a9
    return `${content}\n\nCitations:\n${citations}`
  }

  const IconAnswer = isLoading ? IconSpinner : IconSparkles

  const totalHeightInRem = answer.attachment?.doc?.length
    ? Math.ceil(answer.attachment.doc.length / 4) * SOURCE_CARD_STYLE.expand +
      0.5 * Math.floor(answer.attachment.doc.length / 4)
    : 0

  const relevantCodeContexts: RelevantCodeContext[] = useMemo(() => {
    return (
      answer?.attachment?.code?.map(code => {
        const { startLine, endLine } = getRangeFromAttachmentCode(code)

        return {
          kind: 'file',
          range: {
            start: startLine,
            end: endLine
          },
          filepath: code.filepath,
          content: code.content,
          git_url: code.gitUrl,
          extra: {
            scores: code?.extra?.scores
          }
        }
      }) ?? []
    )
  }, [answer?.attachment?.code])

  const onCodeContextClick = (ctx: Context) => {
    if (!ctx.filepath) return
    const url = new URL(`${window.location.origin}/files`)
    const searchParams = new URLSearchParams()
    searchParams.append('redirect_filepath', ctx.filepath)
    searchParams.append('redirect_git_url', ctx.git_url)
    url.search = searchParams.toString()

    const lineHash = formatLineHashForCodeBrowser({
      start: ctx.range.start,
      end: ctx.range.end
    })
    if (lineHash) {
      url.hash = lineHash
    }

    window.open(url.toString())
  }

  const onCodeCitationMouseEnter = (index: number) => {
    setRelevantCodeHighlightIndex(
      index - 1 - (answer?.attachment?.doc?.length || 0)
    )
  }

  const onCodeCitationMouseLeave = (index: number) => {
    setRelevantCodeHighlightIndex(undefined)
  }

  const openCodeBrowserTab = (code: MessageAttachmentCode) => {
    const { startLine, endLine } = getRangeFromAttachmentCode(code)

    if (!code.filepath) return
    const url = new URL(`${window.location.origin}/files`)
    const searchParams = new URLSearchParams()
    searchParams.append('redirect_filepath', code.filepath)
    searchParams.append('redirect_git_url', code.gitUrl)
    url.search = searchParams.toString()

    const lineHash = formatLineHashForCodeBrowser({
      start: startLine,
      end: endLine
    })
    if (lineHash) {
      url.hash = lineHash
    }

    window.open(url.toString())
  }

  const onCodeCitationClick = (code: MessageAttachmentCode) => {
    openCodeBrowserTab(code)
  }

  const messageAttachmentDocs = answer?.attachment?.doc
  const messageAttachmentCode = answer?.attachment?.code

  return (
    <div className="flex flex-col gap-y-5">
      {/* document search hits */}
      {messageAttachmentDocs && messageAttachmentDocs.length > 0 && (
        <div>
          <div className="mb-1 flex items-center gap-x-2">
            <IconBlocks className="relative" style={{ top: '-0.04rem' }} />
            <p className="text-sm font-bold leading-normal">Sources</p>
          </div>
          <div
            className="gap-sm grid grid-cols-3 gap-2 overflow-hidden md:grid-cols-4"
            style={{
              transition: 'height 0.25s ease-out',
              height: showMoreSource
                ? `${totalHeightInRem}rem`
                : `${SOURCE_CARD_STYLE.compress}rem`
            }}
          >
            {messageAttachmentDocs.map((source, index) => (
              <SourceCard
                key={source.link + index}
                conversationId={answer.id}
                source={source}
                showMore={showMoreSource}
                showDevTooltip={enableDeveloperMode.value}
              />
            ))}
          </div>
          <Button
            variant="ghost"
            className="-ml-1.5 mt-1 flex items-center gap-x-1 px-1 py-2 text-sm font-normal text-muted-foreground"
            onClick={() => setShowMoreSource(!showMoreSource)}
          >
            <IconChevronRight
              className={cn({
                '-rotate-90': showMoreSource,
                'rotate-90': !showMoreSource
              })}
            />
            <p>{showMoreSource ? 'Show less' : 'Show more'}</p>
          </Button>
        </div>
      )}

      {/* Answer content */}
      <div>
        <div className="mb-1 flex items-center gap-x-1.5">
          <IconAnswer
            className={cn({
              'animate-spinner': isLoading
            })}
          />
          <p className="text-sm font-bold leading-none">Answer</p>
          {enableDeveloperMode.value && (
            <Button
              variant="ghost"
              size="icon"
              onClick={() => {
                setConversationIdForDev(answer.id)
                setDevPanelOpen(true)
              }}
            >
              <IconBug />
            </Button>
          )}
        </div>

        {/* code search hits */}
        {messageAttachmentCode && messageAttachmentCode.length > 0 && (
          <CodeReferences
            contexts={relevantCodeContexts}
            className="mt-1 text-sm"
            onContextClick={onCodeContextClick}
            defaultOpen={messageAttachmentCode?.length <= 5}
            enableTooltip={enableDeveloperMode.value}
            onTooltipClick={() => {
              setConversationIdForDev(answer.id)
              setDevPanelOpen(true)
            }}
            highlightIndex={relevantCodeHighlightIndex}
          />
        )}

        {isLoading && !answer.content && (
          <Skeleton className="mt-1 h-40 w-full" />
        )}
        <MessageMarkdown
          message={answer.content}
          attachmentDocs={messageAttachmentDocs}
          attachmentCode={messageAttachmentCode}
          onCodeCitationClick={onCodeCitationClick}
          onCodeCitationMouseEnter={onCodeCitationMouseEnter}
          onCodeCitationMouseLeave={onCodeCitationMouseLeave}
        />
        {answer.error && <ErrorMessageBlock error={answer.error} />}

        {!isLoading && (
          <div className="mt-3 flex items-center gap-x-3 text-sm">
            <CopyButton
              className="-ml-1.5 gap-x-1 px-1 font-normal text-muted-foreground"
              value={getCopyContent(answer)}
              text="Copy"
            />
            {!isLoading && isLastAssistantMessage && (
              <Button
                className="flex items-center gap-x-1 px-1 font-normal text-muted-foreground"
                variant="ghost"
                onClick={() => onRegenerateResponse(answer.id)}
              >
                <IconRefresh />
                <p>Regenerate</p>
              </Button>
            )}
          </div>
        )}
      </div>

      {/* Related questions */}
      {showRelatedQuestion &&
        !isLoading &&
        answer.threadRelevantQuestions &&
        answer.threadRelevantQuestions.length > 0 && (
          <div>
            <div className="flex items-center gap-x-1.5">
              <IconLayers />
              <p className="text-sm font-bold leading-none">Suggestions</p>
            </div>
            <div className="mt-2 flex flex-col gap-y-3">
              {answer.threadRelevantQuestions?.map((related, index) => (
                <div
                  key={index}
                  className="flex cursor-pointer items-center justify-between rounded-lg border p-4 py-3 transition-opacity hover:opacity-70"
                  onClick={onSubmitSearch.bind(null, related)}
                >
                  <p className="w-full overflow-hidden text-ellipsis text-sm">
                    {related}
                  </p>
                  <IconPlus />
                </div>
              ))}
            </div>
          </div>
        )}
    </div>
  )
}

// Remove HTML and Markdown format
const normalizedText = (input: string) => {
  const sanitizedHtml = DOMPurify.sanitize(input, {
    ALLOWED_TAGS: [],
    ALLOWED_ATTR: []
  })
  const parsed = marked.parse(sanitizedHtml) as string
  const decoded = he.decode(parsed)
  const plainText = decoded.replace(/<\/?[^>]+(>|$)/g, '')
  return plainText
}

function SourceCard({
  conversationId,
  source,
  showMore,
  showDevTooltip
}: {
  conversationId: string
  source: AttachmentDocItem
  showMore: boolean
  showDevTooltip?: boolean
}) {
  const { setDevPanelOpen, setConversationIdForDev } = useContext(SearchContext)
  const { hostname } = new URL(source.link)
  const [devTooltipOpen, setDevTooltipOpen] = useState(false)

  const onOpenChange = (v: boolean) => {
    if (!showDevTooltip) return
    setDevTooltipOpen(v)
  }

  const onTootipClick: MouseEventHandler<HTMLDivElement> = e => {
    e.stopPropagation()
    setConversationIdForDev(conversationId)
    setDevPanelOpen(true)
  }

  return (
    <Tooltip
      open={devTooltipOpen}
      onOpenChange={onOpenChange}
      delayDuration={0}
    >
      <TooltipTrigger asChild>
        <div
          className="flex cursor-pointer flex-col justify-between rounded-lg border bg-card p-3 hover:bg-card/60"
          style={{
            height: showMore
              ? `${SOURCE_CARD_STYLE.expand}rem`
              : `${SOURCE_CARD_STYLE.compress}rem`,
            transition: 'all 0.25s ease-out'
          }}
          onClick={() => window.open(source.link)}
        >
          <div className="flex flex-1 flex-col justify-between gap-y-1">
            <div className="flex flex-col gap-y-0.5">
              <p className="line-clamp-1 w-full overflow-hidden text-ellipsis break-all text-xs font-semibold">
                {source.title}
              </p>
              <p
                className={cn(
                  ' w-full overflow-hidden text-ellipsis break-all text-xs text-muted-foreground',
                  {
                    'line-clamp-2': showMore,
                    'line-clamp-1': !showMore
                  }
                )}
              >
                {normalizedText(source.content)}
              </p>
            </div>
            <div className="flex items-center text-xs text-muted-foreground">
              <div className="flex w-full flex-1 items-center">
                <SiteFavicon hostname={hostname} />
                <p className="ml-1 overflow-hidden text-ellipsis">
                  {hostname.replace('www.', '').split('/')[0]}
                </p>
              </div>
            </div>
          </div>
        </div>
      </TooltipTrigger>
      <TooltipContent
        align="start"
        className="cursor-pointer p-2"
        onClick={onTootipClick}
      >
        <p>Score: {source?.extra?.score ?? '-'}</p>
      </TooltipContent>
    </Tooltip>
  )
}<|MERGE_RESOLUTION|>--- conflicted
+++ resolved
@@ -839,7 +839,6 @@
         return `[${citationNumberMatch}]`
       })
       .trim()
-<<<<<<< HEAD
     const docCitations =
       answer.attachment?.doc
         .map((doc, idx) => `[${idx + 1}] ${doc.link}`)
@@ -855,12 +854,6 @@
         .join('\n') ?? ''
     const citations = docCitations + codeCitations
 
-=======
-    const citations =
-      answer?.attachment?.doc
-        ?.map((relevent, idx) => `[${idx + 1}] ${relevent.link}`)
-        ?.join('\n') ?? ''
->>>>>>> 10d2c1a9
     return `${content}\n\nCitations:\n${citations}`
   }
 
