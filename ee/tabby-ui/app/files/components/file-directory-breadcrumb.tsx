--- conflicted
+++ resolved
@@ -48,11 +48,6 @@
   return (
     <div className={cn('flex flex-nowrap items-center gap-1', className)}>
       <div className="flex items-center gap-1 overflow-x-auto leading-8">
-<<<<<<< HEAD
-        {currentFileRoutes?.map((route, idx) => {
-          const isRepo = idx === 0 && currentFileRoutes?.length > 1
-          const isActiveFile = idx === currentFileRoutes.length - 1
-=======
         <Link
           className="cursor-pointer font-medium text-primary hover:underline"
           href="/files"
@@ -69,7 +64,6 @@
             isActiveFile ? '' : 'cursor-pointer text-primary hover:underline',
             isRepo ? 'hover:underline' : undefined
           )
->>>>>>> f2f27cd6
 
           return (
             <React.Fragment key={route.href}>
