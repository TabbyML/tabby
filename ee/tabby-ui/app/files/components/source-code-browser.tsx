--- conflicted
+++ resolved
@@ -1,13 +1,7 @@
 'use client'
 
 import React, { PropsWithChildren } from 'react'
-<<<<<<< HEAD
-import Image from 'next/image'
-import tabbyUrl from '@/assets/tabby.png'
-import { SelectContent } from '@radix-ui/react-select'
-=======
 import { usePathname } from 'next/navigation'
->>>>>>> f2f27cd6
 import { createRequest } from '@urql/core'
 import { compact, isEmpty, toNumber } from 'lodash-es'
 import { ImperativePanelHandle } from 'react-resizable-panels'
@@ -22,18 +16,11 @@
 import { client } from '@/lib/tabby/gql'
 import type { ResolveEntriesResponse, TFile } from '@/lib/types'
 import { cn } from '@/lib/utils'
-import { IconFolderGit } from '@/components/ui/icons'
 import {
   ResizableHandle,
   ResizablePanel,
   ResizablePanelGroup
 } from '@/components/ui/resizable'
-import {
-  Select,
-  SelectItem,
-  SelectTrigger,
-  SelectValue
-} from '@/components/ui/select'
 import { BANNER_HEIGHT, useShowDemoBanner } from '@/components/demo-banner'
 import { ListSkeleton } from '@/components/skeleton'
 import { useTopbarProgress } from '@/components/topbar-progress-indicator'
@@ -45,9 +32,7 @@
 import { DirectoryView } from './file-directory-view'
 import { mapToFileTree, sortFileTree, type TFileTreeNode } from './file-tree'
 import { FileTreePanel } from './file-tree-panel'
-import { GlobalSearch } from './global-search'
 import { RawFileView } from './raw-file-view'
-import { RepositoryKindIcon } from './repository-kind-icon'
 import { TextFileView } from './text-file-view'
 import {
   CodeBrowserError,
@@ -316,14 +301,7 @@
 }) => {
   const {
     activePath,
-<<<<<<< HEAD
-    fileTreeData,
-    setActivePath,
-    updateFileMap,
-    fileMap,
-=======
     updateActivePath,
->>>>>>> f2f27cd6
     initialized,
     setInitialized,
     chatSideBarVisible,
@@ -577,84 +555,6 @@
     }
   }, [])
 
-<<<<<<< HEAD
-  React.useEffect(() => {
-    if (chatSideBarVisible) {
-      chatSideBarPanelRef.current?.expand()
-      chatSideBarPanelRef.current?.resize(chatSideBarPanelSize)
-    } else {
-      chatSideBarPanelRef.current?.collapse()
-    }
-  }, [chatSideBarVisible])
-
-  const onSelectRepo = (name: string) => {
-    setActivePath(name)
-  }
-
-  const noIndexedRepo = initialized && !fileTreeData?.length
-
-  const { repositoryKind, repositoryName, repositorySpecifier } =
-    resolveRepositoryInfoFromPath(activePath)
-
-  return (
-    <>
-      <div className="w-full border-b border-b-gray-300  relative z-20 flex py-2 items-center justify-between px-4 gap-2">
-        <div className="flex items-center w-full gap-2">
-          <Image src={tabbyUrl} alt="logo" width={45} />
-          {/* <div className="shrink-0 mr-8">Code Browser</div> */}
-          <div className="w-72">
-            <Select
-              disabled={!initialized}
-              onValueChange={onSelectRepo}
-              value={repositorySpecifier}
-            >
-              <SelectTrigger>
-                <SelectValue asChild>
-                  <div className="flex items-center mr-8 gap-2 overflow-hidden">
-                    <div className="shrink-0">
-                      <RepositoryKindIcon
-                        kind={repositoryKind}
-                        fallback={<IconFolderGit />}
-                      />
-                    </div>
-                    <span
-                      className={cn(
-                        'truncate',
-                        !repositoryName && 'text-muted-foreground'
-                      )}
-                    >
-                      {repositoryName || 'Pick a repository'}
-                    </span>
-                  </div>
-                </SelectValue>
-              </SelectTrigger>
-              <SelectContent className="max-h-[50vh] overflow-y-auto">
-                {noIndexedRepo ? (
-                  <SelectItem isPlaceHolder value="" disabled>
-                    No indexed repository
-                  </SelectItem>
-                ) : (
-                  <>
-                    {fileTreeData?.map(repo => {
-                      return (
-                        <SelectItem key={repo.fullPath} value={repo.fullPath}>
-                          <div className="flex items-center gap-1">
-                            <RepositoryKindIcon
-                              kind={repo?.repository?.kind}
-                              fallback={<IconFolderGit />}
-                            />
-                            {repo.name}
-                          </div>
-                        </SelectItem>
-                      )
-                    })}
-                  </>
-                )}
-              </SelectContent>
-            </Select>
-          </div>
-          <GlobalSearch />
-=======
   return (
     <ResizablePanelGroup
       direction="horizontal"
@@ -701,71 +601,27 @@
               )}
             </div>
           )}
->>>>>>> f2f27cd6
         </div>
-      </div>
-      <ResizablePanelGroup
-        direction="horizontal"
-        className={cn(className)}
-        onLayout={onPanelLayout}
-      >
+      </ResizablePanel>
+      <>
+        <ResizableHandle
+          className={cn(
+            'hidden w-1 bg-border/40 hover:bg-border active:bg-blue-500',
+            chatSideBarVisible && 'block'
+          )}
+        />
         <ResizablePanel
-          defaultSize={20}
-          minSize={20}
-          maxSize={40}
-          className="hidden lg:block"
+          collapsible
+          collapsedSize={0}
+          defaultSize={0}
+          minSize={25}
+          ref={chatSideBarPanelRef}
+          onCollapse={() => setChatSideBarVisible(false)}
         >
-          <FileTreePanel />
+          <ChatSideBar />
         </ResizablePanel>
-        <ResizableHandle className="hidden w-1 bg-border/40 hover:bg-border active:bg-blue-500 lg:block" />
-        <ResizablePanel defaultSize={80} minSize={30}>
-          <div className="flex h-full flex-col overflow-y-auto px-4 pb-4">
-            <FileDirectoryBreadcrumb className="py-4" />
-            {!initialized ? (
-              <ListSkeleton className="rounded-lg border p-4" />
-            ) : (
-              <div>
-                {showDirectoryView && (
-                  <DirectoryView
-                    loading={fetchingSubTree}
-                    initialized={initialized}
-                    className={`rounded-lg border`}
-                  />
-                )}
-                {showTextFileView && (
-                  <TextFileView blob={fileBlob} contentLength={contentLength} />
-                )}
-                {showRawFileView && (
-                  <RawFileView
-                    blob={fileBlob}
-                    isImage={fileViewType === 'image'}
-                    contentLength={contentLength}
-                  />
-                )}
-              </div>
-            )}
-          </div>
-        </ResizablePanel>
-        <>
-          <ResizableHandle
-            className={cn(
-              'hidden w-1 bg-border/40 hover:bg-border active:bg-blue-500',
-              chatSideBarVisible && 'block'
-            )}
-          />
-          <ResizablePanel
-            collapsible
-            collapsedSize={0}
-            defaultSize={0}
-            minSize={25}
-            ref={chatSideBarPanelRef}
-            onCollapse={() => setChatSideBarVisible(false)}
-          >
-            <ChatSideBar />
-          </ResizablePanel>
-        </>
-      </ResizablePanelGroup>
-    </>
+      </>
+    </ResizablePanelGroup>
   )
 }
 
