# v0.10.0 [UNRELEASED]

## Features
* Introduced the `--chat-device` flag to specify the device used to run the chat model.
* Added a "Reports" tab in the web interface, which provides team-wise statistics for Tabby IDE and Extensions usage (e.g., completions, acceptances).
* Enabled the use of segmented models with the `tabby download` command.
* Implemented the "Go to file" functionality in the Code Browser.

## Fixes and Improvements
* Fix worker unregisteration misfunctioning caused by unmatched address.
<<<<<<< HEAD
* Support the use of client-side context, including function/class declarations from LSP, and relevant snippets from local changed files.
=======
* Accurate repository context filtering using fuzzy matching on `git_url` field.
>>>>>>> 336ad75a

# v0.9.1

## Fixes and Improvements
* Fix worker registration check against enterprise licenses.
* Fix default value of `disable_client_side_telemetry` when `--webserver` is not used.

# v0.9.0

## Features

* Support for SMTP configuration in the user management system.
* Support for SSO and team management as features in the Enterprise tier.
* Fully managed repository indexing using `--webserver`, with job history logging available in the web interface.

# v0.8.3

## Fixes and Improvements

* Ensure `~/.tabby/repositories` exists for tabby scheduler jobs: https://github.com/TabbyML/tabby/pull/1375
* Add cpu only binary `tabby-cpu` to docker distribution.

# v0.8.0

## Notice

* Due to format changes, re-executing `tabby scheduler --now` is required to ensure that `Code Browser` functions properly.

## Features

* Introducing a preview release of the `Source Code Browser`, featuring visualization of code snippets utilized for code completion in RAG.
* Added a Windows CPU binary distribution.
* Added a Linux ROCm (AMD GPU) binary distribution.

## Fixes and Improvements

* Fixed an issue with cached permanent redirection in certain browsers (e.g., Chrome) when the `--webserver` flag is disabled.
* Introduced the `TABBY_MODEL_CACHE_ROOT` environment variable to individually override the model cache directory.
* The `/v1beta/chat/completions` API endpoint is now compatible with OpenAI's chat completion API.
* Models from our official registry can now be referred to without the TabbyML prefix. Therefore, for the model TabbyML/CodeLlama-7B, you can simply refer to it as CodeLlama-7B everywhere.

# v0.7.0 (12/15/2023)

## Features

* Tabby now includes built-in user management and secure access, ensuring that it is only accessible to your team.
* The `--webserver` flag is a new addition to `tabby serve` that enables secure access to the tabby server. When this flag is on, IDE extensions will need to provide an authorization token to access the instance.
  - Some functionalities that are bound to the webserver (e.g. playground) will also require the `--webserver` flag.


## Fixes and Improvements

*  Fix https://github.com/TabbyML/tabby/issues/1036, events log should be written to dated json files.

# v0.6.0 (11/27/2023)

## Features

* Add distribution support (running completion / chat model on different process / machine).
* Add conversation history in chat playground.
* Add `/metrics` endpoint for prometheus metrics collection. 

## Fixes and Improvements

* Fix the slow repository indexing due to constraint memory arena in tantivy index writer.
* Make `--model` optional, so users can create a chat only instance.
* Add `--parallelism` to control the throughput and VRAM usage: https://github.com/TabbyML/tabby/pull/727

# v0.5.5 (11/09/2023)

## Fixes and Improvements

## Notice

* llama.cpp backend (CPU, Metal) now requires a redownload of gguf model due to upstream format changes: https://github.com/TabbyML/tabby/pull/645 https://github.com/ggerganov/llama.cpp/pull/3252
* Due to indexing format changes, the `~/.tabby/index` needs to be manually removed before any further runs of `tabby scheduler`.
* `TABBY_REGISTRY` is replaced with `TABBY_DOWNLOAD_HOST` for the github based registry implementation.

## Features

* Improved dashboard UI.

## Fixes and Improvements

* Cpu backend is switched to llama.cpp: https://github.com/TabbyML/tabby/pull/638
* add `server.completion_timeout` to control the code completion interface timeout: https://github.com/TabbyML/tabby/pull/637
* Cuda backend is switched to llama.cpp: https://github.com/TabbyML/tabby/pull/656
* Tokenizer implementation is switched to llama.cpp, so tabby no longer need to download additional tokenizer file: https://github.com/TabbyML/tabby/pull/683
* Fix deadlock issue reported in https://github.com/TabbyML/tabby/issues/718

# v0.4.0 (10/24/2023)

## Features

* Supports golang: https://github.com/TabbyML/tabby/issues/553
* Supports ruby: https://github.com/TabbyML/tabby/pull/597
* Supports using local directory for `Repository.git_url`: use `file:///path/to/repo` to specify a local directory.
* A new UI design for webserver.

## Fixes and Improvements

* Improve snippets retrieval by dedup candidates to existing content + snippets: https://github.com/TabbyML/tabby/pull/582

# v0.3.1 (10/21/2023)
## Fixes and improvements

* Fix GPU OOM issue caused the parallelism: https://github.com/TabbyML/tabby/issues/541, https://github.com/TabbyML/tabby/issues/587
* Fix git safe directory check in docker: https://github.com/TabbyML/tabby/issues/569

# v0.3.0 (10/13/2023)

## Features
### Retrieval-Augmented Code Completion Enabled by Default

The currently supported languages are:

* Rust
* Python
* JavaScript / JSX
* TypeScript / TSX

A blog series detailing the technical aspects of Retrieval-Augmented Code Completion will be published soon. Stay tuned!

## Fixes and Improvements

* Fix [Issue #511](https://github.com/TabbyML/tabby/issues/511) by marking ggml models as optional.
* Improve stop words handling by combining RegexSet into Regex for efficiency.

# v0.2.2 (10/09/2023)
## Fixes and improvements

* Fix a critical issue that might cause request dead locking in ctranslate2 backend (when loading is heavy)

# v0.2.1 (10/03/2023)
## Features
### Chat Model & Web Interface

We have introduced a new argument, `--chat-model`, which allows you to specify the model for the chat playground located at http://localhost:8080/playground

To utilize this feature, use the following command in the terminal:

```bash
tabby serve --device metal --model TabbyML/StarCoder-1B --chat-model TabbyML/Mistral-7B
```

### ModelScope Model Registry

Mainland Chinese users have been facing challenges accessing Hugging Face due to various reasons. The Tabby team is actively working to address this issue by mirroring models to a hosting provider in mainland China called modelscope.cn.

```bash
# Download from the Modelscope registry
TABBY_REGISTRY=modelscope tabby download --model TabbyML/WizardCoder-1B
```

## Fixes and improvements

* Implemented more accurate UTF-8 incremental decoding in the [GitHub pull request](https://github.com/TabbyML/tabby/pull/491).
* Fixed the stop words implementation by utilizing RegexSet to isolate the stop word group.
* Improved model downloading logic; now Tabby will attempt to fetch the latest model version if there's a remote change, and the local cache key becomes stale.
* set default num_replicas_per_device for ctranslate2 backend to increase parallelism.<|MERGE_RESOLUTION|>--- conflicted
+++ resolved
@@ -8,11 +8,8 @@
 
 ## Fixes and Improvements
 * Fix worker unregisteration misfunctioning caused by unmatched address.
-<<<<<<< HEAD
+* Accurate repository context filtering using fuzzy matching on `git_url` field.
 * Support the use of client-side context, including function/class declarations from LSP, and relevant snippets from local changed files.
-=======
-* Accurate repository context filtering using fuzzy matching on `git_url` field.
->>>>>>> 336ad75a
 
 # v0.9.1
 
