---
sidebar_position: 99
---

# Troubleshooting

This document aims to assist you in troubleshooting issues with the Tabby extensions 
for various IDEs such as VSCode, IntelliJ Platform IDEs, and Vim / NeoVim.

## Tabby Initialization Failed?

This problem may occur when you first install the Tabby in IntelliJ Platform IDEs 
or Vim/NeoVim.  

The Tabby IDE extension runs its core logic in the Tabby agent. In the case of VSCode, 
the agent runs within the VSCode Extension Host, while for IntelliJ Platform IDEs 
and Vim/NeoVim, the agent runs as a separate Node.js process.

### Install Node.js

You can follow the instructions on the [Node.js website](https://nodejs.org/en/download/)
to install Node.js. Alternatively, you can use a version manager such as [nvm](https://github.com/nvm-sh/nvm).  
**Note**: Tabby IDE extension requires Node.js version 18.0.0 or higher.

### Specify Node Binary Path

If the node binary is already accessible via your `PATH` environment variable, 
you can skip this step. Otherwise, you will need to specify the path to the node 
binary in the IDE settings.

For IntelliJ Platform IDEs (Tabby plugin version 0.6.0 or higher):
* Click on Tabby plugin status bar item and select `Open Settings...`.
* Enter the path to the node binary on your system in the `Node binary` field,
  e.g. `/usr/local/bin/node`, `C:\Program Files\nodejs\node.exe`.  
  If you are using a version manager such as `nvm`, you can enter the path to the
  node binary installed by the version manager, e.g. `~/.nvm/versions/node/v18.18.0/bin/node`.
* Restart the IDE

If you installed Node.js via snap, please use `/snap/node/current/bin/node` rather than 
`/snap/bin/node` as the node binary path.

## Cannot Connect to Tabby Server?

If you have setup the endpoint for the Tabby server but the status bar item of 
the Tabby IDE extension still displays a mark indicating "Disconnected", 
follow the steps below to troubleshoot the issue.

### Check Endpoint Settings

Verify that the endpoint setting is correct. You can set the endpoint in the 
IDE settings page (except for Vim/NeoVim, which do not have this option) or by 
editing the `~/.tabby-client/agent/config.toml` file.  
Keep in mind that the IDE settings take priority over the config file. 
If you wish to use the setting from the config file, ensure that the IDE setting
is empty.

### Verify Tabby Server Status

Once the Tabby server is running, it should display a log message such as 
`Listening at 0.0.0.0:8080`.  
Open your browser and navigate to `http://localhost:8080/swagger`
(Replace `localhost:8080` with the correct IP/domain and port if you have setup your 
Tabby server on a remote machine). The browser should display a web page with Swagger UI.  

To test the server, expand the `/v1/completions` section, click on `Try it out`, 
and then click `Execute`. 
If you receive a response, it indicates that the Tabby server is running properly.

You can also use `curl` to send a completion request to Tabby server. For example:

```shell
curl -X 'POST' \
  'http://localhost:8080/v1/completions' \
  -H 'accept: application/json' \
  -H 'Content-Type: application/json' \
  -d '{
  "language": "python",
  "segments": {
    "prefix": "def fib(n):\n    ",
    "suffix": "\n        return fib(n - 1) + fib(n - 2)"
  }
}'
```

If you can not see Swagger UI page, or can not get response of completion request, 
please check the server log to see if there is any error.

### Proxy Settings

Please note that Tabby extensions for IDEs currently do not support proxy settings. 
If you need to access your Tabby server through a proxy, consider setting up 
a reverse proxy and using the reverse proxy URL as the endpoint for the Tabby IDE extension.

## Cannot Get Any Completions?

If you are able to connect the Tabby extension to the Tabby server but are unable to 
receive any completions, you can follow the steps below to troubleshoot the issue.

### Check Trigger Mode Settings

Tabby is set to automatic trigger mode by default. In this mode, you should receive 
completions after a short delay when you stop typing. The delay may vary depending 
on your server's performance and settings.  
If you are using manual trigger mode, you need to press `Alt + \` (`Ctrl + \` for IntelliJ and Vim plugins) 
to trigger a completion request. The status bar item of Tabby IDE extension should show a loading 
indicator for a brief period before displaying the completions.  
Keep in mind that Tabby may not provide any suggestions if there is no necessary
for the current code context.

### Check Request Timeouts

If your completion requests are timing out, Tabby may display a warning message. 
This could be due to network issues or poor server performance, especially when 
running a large model on a CPU. To improve performance, consider running the model 
<<<<<<< HEAD
on a GPU with CUDA or ROCm support or on Apple M1/M2 with Metal support. When running 
the server, make sure to specify the device in the arguments using  `--device cuda`, `--device rocm` or
`--device metal`. You can also try using a smaller model from the available [models](../models/). 
=======
on a GPU with CUDA support or on Apple M1/M2 with Metal support. When running 
the server, make sure to specify the device in the arguments using  `--device cuda` 
or `--device metal`. You can also try using a smaller model from the available [models](https://tabby.tabbyml.com/docs/models/). 
>>>>>>> 835d35ee

By default, the timeout for automatically triggered completion requests is set to 4 seconds. 
You can adjust this timeout value in the `~/.tabby-client/agent/config.toml` configuration file.

## Want to Deep Dive via Logs?

If you cannot solve the issue using the previous steps, you may want to 
investigate further by checking the debug logs.

### Tabby Agent Debug Logs

To enable Tabby agent debug logs, editing `~/.tabby-client/agent/config.toml` file, 
uncomment the `logs` section and set `level` to `"debug"`. Save the file to apply the changes.

Reproduce the issue you are facing and then check the logs located in `~/.tabby-client/agent/logs/`. 
The logs are rotated, with the most recent log file named `tabby-agent.log`. 
These logs are written using [pino](https://github.com/pinojs/pino), and you can 
use `pino-pretty` to format the log file for easier readability.

```shell
tail -f ~/.tabby-client/agent/logs/tabby-agent.log | npx pino-pretty
```

### IntelliJ Platform IDEs Logs

For IntelliJ Platform IDEs, you can check the logs for the IDE using `Help -> Show Log in Explorer|Finder|Files...`, 
or follow [this document](https://intellij-support.jetbrains.com/hc/en-us/articles/207241085-Locating-IDE-log-files) to locate the log file.
This log file contains all the logs for the IDE, and you can filter them by searching for the 
keyword `com.tabbyml.intellijtabby`.
You can also enable all level logs by editing `Help -> Diagnostic Tools -> Debug Log Settings...` and
add `com.tabbyml.intellijtabby:all` to the list.

## Still Have Issues?

If you still have any issues, please feel free to [open an issue on github](https://github.com/TabbyML/tabby/issues/new), 
or join our [slack community](https://join.slack.com/t/tabbycommunity/shared_invite/zt-1xeiddizp-bciR2RtFTaJ37RBxr8VxpA)
for further support.
<|MERGE_RESOLUTION|>--- conflicted
+++ resolved
@@ -112,15 +112,9 @@
 If your completion requests are timing out, Tabby may display a warning message. 
 This could be due to network issues or poor server performance, especially when 
 running a large model on a CPU. To improve performance, consider running the model 
-<<<<<<< HEAD
 on a GPU with CUDA or ROCm support or on Apple M1/M2 with Metal support. When running 
 the server, make sure to specify the device in the arguments using  `--device cuda`, `--device rocm` or
-`--device metal`. You can also try using a smaller model from the available [models](../models/). 
-=======
-on a GPU with CUDA support or on Apple M1/M2 with Metal support. When running 
-the server, make sure to specify the device in the arguments using  `--device cuda` 
-or `--device metal`. You can also try using a smaller model from the available [models](https://tabby.tabbyml.com/docs/models/). 
->>>>>>> 835d35ee
+`--device metal`. You can also try using a smaller model from the available [models](https://tabby.tabbyml.com/docs/models/). 
 
 By default, the timeout for automatically triggered completion requests is set to 4 seconds. 
 You can adjust this timeout value in the `~/.tabby-client/agent/config.toml` configuration file.
