--- conflicted
+++ resolved
@@ -2,58 +2,6 @@
 
 # ⁉️ Frequently Asked Questions
 
-<<<<<<< HEAD
-<details>
-  <summary>How much VRAM a LLM model consumes?</summary>
-    <div>
-        <p>By default, Tabby operates in int8 mode with CUDA, requiring approximately 8GB of VRAM for CodeLlama-7B.</p>
-        <p>For ROCm the actual limits are currently largely untested, but the same CodeLlama-7B seems to use 8GB of VRAM as well on a AMD Radeon™ RX 7900 XTX according to the ROCm monitoring tools.</p>
-    </div>
-</details>
-
-<details>
-  <summary>What GPUs are required for reduced-precision inference (e.g int8)?</summary>
-  <div>
-    <ul>
-      <li>int8: Compute Capability >= 7.0 or Compute Capability 6.1</li>
-      <li>float16: Compute Capability >= 7.0</li>
-      <li>bfloat16: Compute Capability >= 8.0</li>
-    </ul>
-    <p>
-      To determine the mapping between the GPU card type and its compute capability, please visit <a href="https://developer.nvidia.com/cuda-gpus">this page</a>
-    </p>
-    <p>
-      This also seems to be available on AMD Radeon™ GPUs, but it's unclear which cards besides RDNA3 support this.
-    </p>
-  </div>
-</details>
-
-<details>
-  <summary>How to utilize multiple NVIDIA GPUs?</summary>
-  <div>
-    <p>Tabby only supports the use of a single GPU. To utilize multiple GPUs, you can initiate multiple Tabby instances and set CUDA_VISIBLE_DEVICES (for cuda) or HIP_VISIBLE_DEVICES (for rocm) accordingly.</p>
-  </div>
-</details>
-
-<details>
-  <summary>My AMD ROCm device isn't supported by ROCm</summary>
-  <div>
-    <p>
-      You can use the HSA_OVERRIDE_GFX_VERSION variable if there is a similar GPU that is supported by ROCm you can set it to that.
-      For example for RDNA2 you can set it to 10.3.0 and to 11.0.0 for RDNA3.
-    </p>
-  </div>
-</details>
-
-<details>
-  <summary>How can I convert my own model for use with Tabby?</summary>
-  <div>
-    <p>Since version 0.5.0, Tabby's inference now operates entirely on llama.cpp, allowing the use of any GGUF-compatible model format with Tabby. To enhance accessibility, we have curated models that we benchmarked, available at <a href="https://github.com/TabbyML/registry-tabby">registry-tabby</a>.</p>
-    <p>Users are free to fork the repository to create their own registry. If a user's registry is located at <code>https://github.com/USERNAME/registry-tabby</code>, the model ID will be <code>USERNAME/model</code>.</p>
-    <p>For details on the registry format, please refer to <a href="https://github.com/TabbyML/registry-tabby/blob/main/models.json">models.json</a></p>
-  </div>
-</details>
-=======
 <Collapse title="How much VRAM a LLM model consumes?">
 
 By default, Tabby operates in int8 mode with CUDA, requiring approximately 8GB of VRAM for CodeLlama-7B.
@@ -69,6 +17,8 @@
 * bfloat16: Compute Capability >= 8.0
 
 To determine the mapping between the GPU card type and its compute capability, please visit [this page](https://developer.nvidia.com/cuda-gpus)
+
+This also seems to be available on AMD Radeon™ GPUs, but it's unclear which cards besides RDNA3 support this.
 
 </Collapse>
 
@@ -94,5 +44,4 @@
 
 For details on the registry format, please refer to [models.json](https://github.com/TabbyML/registry-tabby/blob/main/models.json)
 
-</Collapse>
->>>>>>> 34f9c7e9
+</Collapse>