# ⁉️ Frequently Asked Questions

<details>
  <summary>How much VRAM a LLM model consumes?</summary>
    <div>
        <p>By default, Tabby operates in int8 mode with CUDA, requiring approximately 8GB of VRAM for CodeLlama-7B.</p>
        <p>For ROCm the actual limits are currently largely untested, but the same CodeLlama-7B seems to use 8GB of VRAM as well on a AMD Radeon™ RX 7900 XTX according to the ROCm monitoring tools.</p>
    </div>
</details>

<details>
  <summary>What GPUs are required for reduced-precision inference (e.g int8)?</summary>
  <div>
    <ul>
      <li>int8: Compute Capability >= 7.0 or Compute Capability 6.1</li>
      <li>float16: Compute Capability >= 7.0</li>
      <li>bfloat16: Compute Capability >= 8.0</li>
    </ul>
    <p>
      To determine the mapping between the GPU card type and its compute capability, please visit <a href="https://developer.nvidia.com/cuda-gpus">this page</a>
    </p>
    <p>
      This also seems to be available on AMD Radeon™ GPUs, but it's unclear which cards besides RDNA3 support this.
    </p>
  </div>
</details>

<details>
  <summary>How to utilize multiple NVIDIA GPUs?</summary>
  <div>
<<<<<<< HEAD
    <p>Tabby only supports the use of a single GPU. To utilize multiple GPUs, you can initiate multiple Tabby instances and set CUDA_VISIBLE_DEVICES or HIP_VISIBLE_DEVICES accordingly.</p>
=======
    <p>Tabby only supports the use of a single GPU. To utilize multiple GPUs, you can initiate multiple Tabby instances and set CUDA_VISIBLE_DEVICES (for cuda) or HIP_VISIBLE_DEVICES (for rocm) accordingly.</p>
>>>>>>> 07a26a97
  </div>
</details>

<details>
  <summary>My AMD ROCm device isn't supported by ROCm</summary>
  <div>
    <p>
      You can use the HSA_OVERRIDE_GFX_VERSION variable if there is a similar GPU that is supported by ROCm you can set it to that.
      For example for RDNA2 you can set it to 10.3.0 and to 11.0.0 for RDNA3.
    </p>
  </div>
</details>

<details>
  <summary>How can I convert my own model for use with Tabby?</summary>
  <div>
    <p>Since version 0.5.0, Tabby's inference now operates entirely on llama.cpp, allowing the use of any GGUF-compatible model format with Tabby. To enhance accessibility, we have curated models that we benchmarked, available at <a href="https://github.com/TabbyML/registry-tabby">registry-tabby</a>.</p>
    <p>Users are free to fork the repository to create their own registry. If a user's registry is located at <code>https://github.com/USERNAME/registry-tabby</code>, the model ID will be <code>USERNAME/model</code>.</p>
    <p>For details on the registry format, please refer to <a href="https://github.com/TabbyML/registry-tabby/blob/main/models.json">models.json</a></p>
  </div>
</details><|MERGE_RESOLUTION|>--- conflicted
+++ resolved
@@ -28,11 +28,7 @@
 <details>
   <summary>How to utilize multiple NVIDIA GPUs?</summary>
   <div>
-<<<<<<< HEAD
-    <p>Tabby only supports the use of a single GPU. To utilize multiple GPUs, you can initiate multiple Tabby instances and set CUDA_VISIBLE_DEVICES or HIP_VISIBLE_DEVICES accordingly.</p>
-=======
     <p>Tabby only supports the use of a single GPU. To utilize multiple GPUs, you can initiate multiple Tabby instances and set CUDA_VISIBLE_DEVICES (for cuda) or HIP_VISIBLE_DEVICES (for rocm) accordingly.</p>
->>>>>>> 07a26a97
   </div>
 </details>
 
