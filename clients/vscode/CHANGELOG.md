--- conflicted
+++ resolved
@@ -1,12 +1,3 @@
-<<<<<<< HEAD
-## 1.11.2 (Pre-release)
-
-### Fixes & Improvements
-
-- Polished inline-editing experience with line-by-line streaming.
-- Display "Edit with Tabby" in the quickfix menu.
-- Support vscode proxy settings.
-=======
 ## 1.10.3
 
 ### Fixes & Improvements
@@ -26,7 +17,6 @@
 - Enhanced inline editing streaming experience.
 - Added the option to utilize `Edit with Tabby` in the quick fix menu for quicker access.
 - Supported using the http proxy configuration in the VSCode settings.
->>>>>>> 178832a5
 
 ## 1.10.0
 
