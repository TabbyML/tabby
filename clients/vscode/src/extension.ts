--- conflicted
+++ resolved
@@ -85,10 +85,7 @@
     }),
   );
   // Create chat panel view
-<<<<<<< HEAD
   const chatPanelViewProvider = new ChatPanelViewProvider(context, client.agent, logger, gitProvider, client.chat);
-=======
->>>>>>> f754e0f1
   await gitProvider.init();
   await client.start();
 
