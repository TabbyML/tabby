import { window, ExtensionContext, Uri, languages } from "vscode";
import { LanguageClientOptions } from "vscode-languageclient";
import { LanguageClient as NodeLanguageClient, ServerOptions, TransportKind } from "vscode-languageclient/node";
import { LanguageClient as BrowserLanguageClient } from "vscode-languageclient/browser";
import { getLogger } from "./logger";
import { Client } from "./lsp/Client";
import { InlineCompletionProvider } from "./InlineCompletionProvider";
import { Config } from "./Config";
import { Issues } from "./Issues";
import { GitProvider } from "./git/GitProvider";
import { ContextVariables } from "./ContextVariables";
import { StatusBarItem } from "./StatusBarItem";
import { ChatSideViewProvider } from "./chat/ChatSideViewProvider";
import { ChatPanelViewProvider } from "./chat/ChatPanelViewProvider";
import { Commands } from "./Commands";
import { Status } from "tabby-agent";
import { OutlinesProvider } from "./outline/OutlinesProvider";

const isBrowser = !!process.env["IS_BROWSER"];
const logger = getLogger();
let client: Client | undefined = undefined;

export async function activate(context: ExtensionContext) {
  logger.info("Activating Tabby extension...");
  const clientOptions: LanguageClientOptions = {
    documentSelector: [
      { scheme: "file" },
      { scheme: "untitled" },
      { scheme: "vscode-notebook-cell" },
      { scheme: "vscode-userdata" },
    ],
    outputChannel: logger,
  };
  if (isBrowser) {
    const workerModulePath = Uri.joinPath(context.extensionUri, "dist/tabby-agent/browser/index.mjs");
    const worker = new Worker(workerModulePath.toString());
    const languageClient = new BrowserLanguageClient("Tabby", "Tabby", clientOptions, worker);
    client = new Client(context, languageClient);
  } else {
    const serverModulePath = context.asAbsolutePath("dist/tabby-agent/node/index.js");
    const serverOptions: ServerOptions = {
      run: {
        module: serverModulePath,
        transport: TransportKind.ipc,
      },
      debug: {
        module: serverModulePath,
        transport: TransportKind.ipc,
      },
    };
    const languageClient = new NodeLanguageClient("Tabby", serverOptions, clientOptions);
    client = new Client(context, languageClient);
  }
  const config = new Config(context);
  const contextVariables = new ContextVariables(client, config);
  const inlineCompletionProvider = new InlineCompletionProvider(client, config);
  const gitProvider = new GitProvider();

  client.registerConfigManager(config);
  client.registerInlineCompletionProvider(inlineCompletionProvider);
  client.registerGitProvider(gitProvider);

  // Register config callback for past ServerConfig
  client.agent.addListener("didChangeStatus", async (status: Status) => {
    if (!client) return;

    const { config: serverConfig } = await client.agent.fetchServerInfo();

    if (serverConfig.requestHeaders && Object.keys(serverConfig.requestHeaders).length > 0) {
      // If serverConfig.requestHeaders is not empty, it means the server is configured in `tabby-agent/config.toml`, we shall not record it.
      return;
    }

    if (status === "ready") {
      await config.appendPastServerConfig({
        endpoint: serverConfig.endpoint,
        token: serverConfig.token,
      });
    }
  });

  const nlOutlinesProvider = new OutlinesProvider(config);
  context.subscriptions.push(languages.registerCodeLensProvider({ scheme: "file" }, nlOutlinesProvider));

  // Register chat panel
  const chatViewProvider = new ChatSideViewProvider(context, client.agent, logger, gitProvider);
  context.subscriptions.push(
    window.registerWebviewViewProvider("tabby.chatView", chatViewProvider, {
      webviewOptions: { retainContextWhenHidden: true },
    }),
  );
  // Create chat panel view
  const chatPanelViewProvider = new ChatPanelViewProvider(context, client.agent, logger, gitProvider);
  await gitProvider.init();
  await client.start();

  const issues = new Issues(client, config);
  /* eslint-disable-next-line @typescript-eslint/ban-ts-comment */ /* eslint-disable-next-line @typescript-eslint/prefer-ts-expect-error */
  /* eslint-disable-next-line @typescript-eslint/no-unused-vars */ // @ts-ignore noUnusedLocals
  const statusBarItem = new StatusBarItem(context, client, config, issues, inlineCompletionProvider);
  /* eslint-disable-next-line @typescript-eslint/ban-ts-comment */ /* eslint-disable-next-line @typescript-eslint/prefer-ts-expect-error */
  /* eslint-disable-next-line @typescript-eslint/no-unused-vars */ // @ts-ignore noUnusedLocals
  const commands = new Commands(
    context,
    client,
    config,
    issues,
    contextVariables,
    inlineCompletionProvider,
    chatViewProvider,
    gitProvider,
<<<<<<< HEAD
    nlOutlinesProvider,
=======
    chatPanelViewProvider,
>>>>>>> 80f34f9d
  );
  /* eslint-disable-next-line @typescript-eslint/ban-ts-comment */ /* eslint-disable-next-line @typescript-eslint/prefer-ts-expect-error */
  /* eslint-disable-next-line @typescript-eslint/no-unused-vars */ // @ts-ignore noUnusedLocals
  const codeActions = new CodeActions(client, contextVariables);

  logger.info("Tabby extension activated.");
}

export async function deactivate() {
  logger.info("Deactivating Tabby extension...");
  await client?.stop();
  logger.info("Tabby extension deactivated.");
}<|MERGE_RESOLUTION|>--- conflicted
+++ resolved
@@ -109,11 +109,8 @@
     inlineCompletionProvider,
     chatViewProvider,
     gitProvider,
-<<<<<<< HEAD
     nlOutlinesProvider,
-=======
     chatPanelViewProvider,
->>>>>>> 80f34f9d
   );
   /* eslint-disable-next-line @typescript-eslint/ban-ts-comment */ /* eslint-disable-next-line @typescript-eslint/prefer-ts-expect-error */
   /* eslint-disable-next-line @typescript-eslint/no-unused-vars */ // @ts-ignore noUnusedLocals
