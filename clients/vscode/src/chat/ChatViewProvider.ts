import {
  ExtensionContext,
  WebviewViewProvider,
  WebviewView,
  workspace,
  Uri,
  env,
  LogOutputChannel,
  TextEditor,
  window,
  Position,
  Range,
  Selection,
  TextEditorRevealType,
  ViewColumn,
<<<<<<< HEAD
  WorkspaceFolder,
  TextDocument,
=======
  commands,
>>>>>>> 8f0474a1
} from "vscode";
import type { ServerApi, ChatMessage, Context, NavigateOpts } from "tabby-chat-panel";
import hashObject from "object-hash";
import * as semver from "semver";
import type { ServerInfo } from "tabby-agent";
import type { AgentFeature as Agent } from "../lsp/AgentFeature";
import { createClient } from "./chatPanel";
import { GitProvider } from "../git/GitProvider";

export class ChatViewProvider implements WebviewViewProvider {
  webview?: WebviewView;
  client?: ServerApi;
  private pendingMessages: ChatMessage[] = [];
  private pendingRelevantContexts: Context[] = [];
  private isChatPageDisplayed = false;

  constructor(
    private readonly context: ExtensionContext,
    private readonly agent: Agent,
    private readonly logger: LogOutputChannel,
    private readonly gitProvider: GitProvider,
  ) {}

  static getFileContextFromSelection({
    editor,
    gitProvider,
  }: {
    editor: TextEditor;
    gitProvider: GitProvider;
  }): Context | null {
    const alignIndent = (text: string) => {
      const lines = text.split("\n");
      const subsequentLines = lines.slice(1);

      // Determine the minimum indent for subsequent lines
      const minIndent = subsequentLines.reduce((min, line) => {
        const match = line.match(/^(\s*)/);
        const indent = match ? match[0].length : 0;
        return line.trim() ? Math.min(min, indent) : min;
      }, Infinity);

      // Remove the minimum indent
      const adjustedLines = lines.slice(1).map((line) => line.slice(minIndent));

      return [lines[0]?.trim(), ...adjustedLines].join("\n");
    };

    const uri = editor.document.uri;
    const text = editor.document.getText(editor.selection);
    if (!text) return null;

    const { filepath, git_url } = resolveFilePathAndGitUrl(uri, gitProvider);

    return {
      kind: "file",
      content: alignIndent(text),
      range: {
        start: editor.selection.start.line + 1,
        end: editor.selection.end.line + 1,
      },
      filepath,
      git_url,
    };
  }

  static getFileContextFromEditor({ editor, gitProvider }: { editor: TextEditor; gitProvider: GitProvider }): Context {
    const content = editor.document.getText();
    const lineCount = editor.document.lineCount;
    const uri = editor.document.uri;
    const { filepath, git_url } = resolveFilePathAndGitUrl(uri, gitProvider);
    return {
      kind: "file",
      content,
      range: {
        start: 1,
        end: lineCount,
      },
      filepath,
      git_url,
    };
  }

  // The method is called when the chat panel first opened
  public async resolveWebviewView(webviewView: WebviewView) {
    this.webview = webviewView;
    const extensionUri = this.context.extensionUri;

    webviewView.webview.options = {
      enableScripts: true,
      localResourceRoots: [extensionUri],
    };

    this.client = createClient(webviewView, {
      navigate: async (context: Context, opts?: NavigateOpts) => {
        if (opts?.openInEditor) {
          const document = await resolveDocument(this.logger, workspace.workspaceFolders, context.filepath);
          if (!document) {
            throw new Error(`File not found: ${context.filepath}`);
          }

          const newEditor = await window.showTextDocument(document, {
            viewColumn: ViewColumn.Active,
            preview: false,
            preserveFocus: true,
          });

          // Move the cursor to the specified line
          const start = new Position(Math.max(0, context.range.start - 1), 0);
          const end = new Position(context.range.end, 0);
          newEditor.selection = new Selection(start, end);
          newEditor.revealRange(new Range(start, end), TextEditorRevealType.InCenter);

          return;
        }

        if (context?.filepath && context?.git_url) {
          const serverInfo = await this.agent.fetchServerInfo();

          const url = new URL(`${serverInfo.config.endpoint}/files`);
          const searchParams = new URLSearchParams();

          searchParams.append("redirect_filepath", context.filepath);
          searchParams.append("redirect_git_url", context.git_url);
          url.search = searchParams.toString();

          const lineHash = this.formatLineHashForCodeBrowser(context.range);
          if (lineHash) {
            url.hash = lineHash;
          }

          await env.openExternal(Uri.parse(url.toString()));
        }
      },
      refresh: async () => {
        const serverInfo = await this.agent.fetchServerInfo();
        await this.displayChatPage(serverInfo.config.endpoint, { force: true });
        return;
      },
      onSubmitMessage: async (msg: string, relevantContext?: Context[]) => {
        const editor = window.activeTextEditor;
        const chatMessage: ChatMessage = {
          message: msg,
          relevantContext: [],
        };
        if (editor) {
          const fileContext = ChatViewProvider.getFileContextFromSelection({ editor, gitProvider: this.gitProvider });
          if (fileContext)
            // active selection
            chatMessage.activeContext = fileContext;
        }
        if (relevantContext) {
          chatMessage.relevantContext = chatMessage.relevantContext?.concat(relevantContext);
        }

        // FIXME: maybe deduplicate on chatMessage.relevantContext
        this.sendMessage(chatMessage);
      },
      onApplyInEditor: (content: string) => {
        const editor = window.activeTextEditor;
        if (editor) {
          const document = editor.document;
          const selection = editor.selection;

          // Determine the indentation for the content
          // The calculation is based solely on the indentation of the first line
          const lineText = document.lineAt(selection.start.line).text;
          const match = lineText.match(/^(\s*)/);
          const indent = match ? match[0] : "";

          // Determine the indentation for the content's first line
          // Note:
          // If using spaces, selection.start.character = 1 means 1 space
          // If using tabs, selection.start.character = 1 means 1 tab
          const indentUnit = indent[0];
          const indentAmountForTheFirstLine = Math.max(indent.length - selection.start.character, 0);
          const indentForTheFirstLine = indentUnit?.repeat(indentAmountForTheFirstLine) || "";

          // Indent the content
          const indentedContent = indentForTheFirstLine + content.replaceAll("\n", "\n" + indent);

          // Apply into the editor
          editor.edit((editBuilder) => {
            editBuilder.replace(selection, indentedContent);
          });
        }
      },
    });

    // At this point, if the server instance is not set up, agent.status is 'notInitialized'.
    // We check for the presence of the server instance by verifying serverInfo.health["webserver"].
    const serverInfo = await this.agent.fetchServerInfo();
    if (serverInfo.health && serverInfo.health["webserver"]) {
      const serverInfo = await this.agent.fetchServerInfo();
      this.displayChatPage(serverInfo.config.endpoint);
    } else {
      this.displayDisconnectedPage();
    }

    this.agent.on("didChangeStatus", async (status) => {
      if (status !== "disconnected") {
        const serverInfo = await this.agent.fetchServerInfo();
        this.displayChatPage(serverInfo.config.endpoint);
        this.refreshChatPage();
      } else if (this.isChatPageDisplayed) {
        this.displayDisconnectedPage();
      }
    });

    this.agent.on("didUpdateServerInfo", () => {
      this.refreshChatPage();
    });

    // The event will not be triggered during the initial rendering.
    webviewView.onDidChangeVisibility(() => {
      if (webviewView.visible) {
        this.refreshChatPage();
      }

      commands.executeCommand("setContext", "tabby.chatViewVisible", webviewView.visible);
    });

    webviewView.webview.onDidReceiveMessage((message) => {
      switch (message.action) {
        case "rendered": {
          setTimeout(() => {
            this.refreshChatPage();
          }, 300);
          return;
        }
        case "copy": {
          env.clipboard.writeText(message.data);
          return;
        }
      }
    });

    workspace.onDidChangeConfiguration((e) => {
      if (e.affectsConfiguration("workbench.colorTheme")) {
        this.webview?.webview.postMessage({ action: "sync-theme" });
      }
    });
  }

  // Check if server is healthy and has the chat model enabled.
  //
  // Returns undefined if it's working, otherwise returns a message to display.
  private checkChatPanel(serverInfo: ServerInfo): string | undefined {
    if (!serverInfo.health) {
      return "Your Tabby server is not responding. Please check your server status.";
    }

    if (!serverInfo.health["webserver"] || !serverInfo.health["chat_model"]) {
      return "You need to launch the server with the chat model enabled; for example, use `--chat-model Qwen2-1.5B-Instruct`.";
    }

    const MIN_VERSION = "0.16.0";

    if (serverInfo.health["version"]) {
      let version: semver.SemVer | undefined | null = undefined;
      if (typeof serverInfo.health["version"] === "string") {
        version = semver.coerce(serverInfo.health["version"]);
      } else if (
        typeof serverInfo.health["version"] === "object" &&
        "git_describe" in serverInfo.health["version"] &&
        typeof serverInfo.health["version"]["git_describe"] === "string"
      ) {
        version = semver.coerce(serverInfo.health["version"]["git_describe"]);
      }
      if (version && semver.lt(version, MIN_VERSION)) {
        return `Tabby Chat requires Tabby server version ${MIN_VERSION} or later. Your server is running version ${version}.`;
      }
    }

    return;
  }

  private async refreshChatPage() {
    const agentStatus = this.agent.status;
    const serverInfo = await this.agent.fetchServerInfo();

    if (agentStatus === "unauthorized") {
      return this.client?.showError({
        content:
          "Before you can start chatting, please take a moment to set up your credentials to connect to the Tabby server.",
      });
    }

    const error = this.checkChatPanel(serverInfo);
    if (error) {
      this.client?.showError({ content: error });
      return;
    }

    this.pendingRelevantContexts.forEach((ctx) => this.addRelevantContext(ctx));
    this.pendingMessages.forEach((message) => this.sendMessageToChatPanel(message));
    if (serverInfo.config.token) {
      this.client?.cleanError();
      // Duplicate init won't break or reload the current chat page
      this.client?.init({
        fetcherOptions: {
          authorization: serverInfo.config.token,
        },
      });
    }
  }

  private async displayChatPage(endpoint: string, opts?: { force: boolean }) {
    if (!endpoint) return;
    if (this.isChatPageDisplayed && !opts?.force) return;

    if (this.webview) {
      this.isChatPageDisplayed = true;
      const styleUri = this.webview?.webview.asWebviewUri(
        Uri.joinPath(this.context.extensionUri, "assets", "chat-panel.css"),
      );

      this.webview.webview.html = `
        <!DOCTYPE html>
        <html lang="en">
          <!--hash: ${hashObject({ renderDate: new Date().toString() })}-->
          <head>
            <meta charset="UTF-8" />
            <meta name="viewport" content="width=device-width, initial-scale=1.0" />
            <link href="${endpoint}" rel="preconnect">
            <link href="${styleUri}" rel="stylesheet">
        
            <script defer>
              const vscode = acquireVsCodeApi();

              function getTheme () {
                return document.body.className === 'vscode-dark' ? 'dark' : 'light'
              }

              function getCssVariableValue(variableName) {
                const root = document.documentElement;
                return getComputedStyle(root).getPropertyValue(variableName).trim();
              }

              const syncTheme = () => {
                const chatIframe = document.getElementById("chat");
                if (!chatIframe) return

                const parentHtmlStyle = document.documentElement.getAttribute('style');
                chatIframe.contentWindow.postMessage({ style: parentHtmlStyle }, "${endpoint}");

                let themeClass = getTheme()
                themeClass += ' vscode'
                chatIframe.contentWindow.postMessage({ themeClass: themeClass }, "${endpoint}");
              }

              window.onload = function () {
                const chatIframe = document.getElementById("chat");

                if (chatIframe) {
                  const fontSize = getCssVariableValue('--vscode-font-size');
                  const foreground = getCssVariableValue('--vscode-editor-foreground');
                  const theme = getTheme()

                  const clientQuery = "&client=vscode"
                  const themeQuery = "&theme=" + theme
                  const fontSizeQuery = "&font-size=" + fontSize
                  const foregroundQuery = "&foreground=" + foreground.replace('#', '')
      
                  chatIframe.addEventListener('load', function() {
                    vscode.postMessage({ action: 'rendered' });
                    setTimeout(() => {
                      syncTheme()
                    }, 300)
                  });

                  chatIframe.src=encodeURI("${endpoint}/chat?" + clientQuery + themeQuery + fontSizeQuery + foregroundQuery)
                }
                
                window.addEventListener("message", (event) => {
                  if (!chatIframe) return
                  if (event.data) {
                    if (event.data.action === 'sync-theme') {
                      syncTheme();
                      return;
                    }
                    if (event.data.action === 'copy') {
                      vscode.postMessage(event.data);
                      return;
                    }

                    if (event.data.data) {
                      chatIframe.contentWindow.postMessage(event.data.data[0], "${endpoint}");
                    } else {
                      vscode.postMessage(event.data);
                    }
                  }
                });
              }
            </script>
          </head>
          <body>
            <iframe
              id="chat"
              allow="clipboard-read; clipboard-write" />
          </body>
        </html>
      `;
    }
  }

  private displayDisconnectedPage() {
    if (this.webview) {
      this.isChatPageDisplayed = false;

      const logoUri = this.webview?.webview.asWebviewUri(
        Uri.joinPath(this.context.extensionUri, "assets", "tabby.png"),
      );
      const styleUri = this.webview?.webview.asWebviewUri(
        Uri.joinPath(this.context.extensionUri, "assets", "chat-panel.css"),
      );
      this.webview.webview.html = `
        <!DOCTYPE html>
        <html lang="en">
          <head>
            <meta charset="UTF-8" />
            <meta name="viewport" content="width=device-width, initial-scale=1.0" />
            <link href="${styleUri}" rel="stylesheet">
          </head>
          <body>
            <main class='static-content'>
              <div class='avatar'>
                <img src="${logoUri}" />
                <p>Tabby</p>
              </div>
              <h4 class='title'>Welcome to Tabby Chat!</h4>
              <p>To start chatting, please set up your Tabby server. Ensure that your Tabby server is properly configured and connected.</p>
            </main>
          </body>
        </html>
      `;
    }
  }

  public getWebview() {
    return this.webview;
  }

  public sendMessage(message: ChatMessage) {
    if (!this.client) {
      this.pendingMessages.push(message);
    } else {
      this.sendMessageToChatPanel(message);
    }
  }

  public addRelevantContext(context: Context) {
    if (!this.client) {
      this.pendingRelevantContexts.push(context);
    } else {
      this.client?.addRelevantContext(context);
    }
  }

  private sendMessageToChatPanel(message: ChatMessage) {
    this.logger.info(`Sending message to chat panel: ${JSON.stringify(message)}`);
    this.client?.sendMessage(message);
  }

  private formatLineHashForCodeBrowser(
    range:
      | {
          start: number;
          end?: number;
        }
      | undefined,
  ): string {
    if (!range) return "";
    const { start, end } = range;
    if (typeof start !== "number") return "";
    if (start === end) return `L${start}`;
    return [start, end]
      .map((num) => (typeof num === "number" ? `L${num}` : undefined))
      .filter((o) => o !== undefined)
      .join("-");
  }
}

function resolveFilePathAndGitUrl(uri: Uri, gitProvider: GitProvider): { filepath: string; git_url: string } {
  const workspaceFolder = workspace.getWorkspaceFolder(uri);
  const repo = gitProvider.getRepository(uri);
  const remoteUrl = repo ? gitProvider.getDefaultRemoteUrl(repo) : undefined;
  let filePath = uri.toString(true);
  if (repo) {
    filePath = filePath.replace(repo.rootUri.toString(true), "");
  } else if (workspaceFolder) {
    filePath = filePath.replace(workspaceFolder.uri.toString(true), "");
  }

  return {
    filepath: filePath.startsWith("/") ? filePath.substring(1) : filePath,
    git_url: remoteUrl ?? "",
  };
}

async function resolveDocument(
  logger: LogOutputChannel,
  folders: readonly WorkspaceFolder[] | undefined,
  filepath: string,
): Promise<TextDocument | null> {
  if (filepath.startsWith("file://")) {
    const absoluteFilepath = Uri.parse(filepath, true);
    return workspace.openTextDocument(absoluteFilepath);
  }

  if (!folders) {
    return null;
  }

  for (const root of folders) {
    const absoluteFilepath = Uri.joinPath(root.uri, filepath);
    try {
      return await workspace.openTextDocument(absoluteFilepath);
    } catch (err) {
      // Do nothing, file doesn't exists.
    }
  }

  logger.info("File not found in workspace folders, trying with findFiles...");

  const files = await workspace.findFiles(filepath, undefined, 1);
  if (files[0]) {
    return workspace.openTextDocument(files[0]);
  }

  return null;
}<|MERGE_RESOLUTION|>--- conflicted
+++ resolved
@@ -13,12 +13,9 @@
   Selection,
   TextEditorRevealType,
   ViewColumn,
-<<<<<<< HEAD
   WorkspaceFolder,
   TextDocument,
-=======
   commands,
->>>>>>> 8f0474a1
 } from "vscode";
 import type { ServerApi, ChatMessage, Context, NavigateOpts } from "tabby-chat-panel";
 import hashObject from "object-hash";
