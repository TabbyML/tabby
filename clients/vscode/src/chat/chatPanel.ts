import { window, ExtensionContext, ViewColumn } from "vscode";
import { v4 as uuid } from "uuid";
import { ChatWebview } from "./webview";
import type { Client } from "../lsp/Client";
import type { GitProvider } from "../git/GitProvider";

export async function createChatPanel(context: ExtensionContext, client: Client, gitProvider: GitProvider) {
  const id = uuid();
  const panel = window.createWebviewPanel(`tabby.chat.panel-${id}`, "Tabby", ViewColumn.One, {
    retainContextWhenHidden: true,
  });

  const chatWebview = new ChatWebview(context, client, gitProvider);
  chatWebview.init(panel.webview);

<<<<<<< HEAD
export function createClient(webview: Webview, api: ClientApiMethods): ServerApi {
  return createThreadFromWebview(webview, {
    expose: {
      navigate: api.navigate,
      refresh: api.refresh,
      onSubmitMessage: api.onSubmitMessage,
      onApplyInEditor: api.onApplyInEditor,
      onApplyInEditorV2: api.onApplyInEditorV2,
      onLoaded: api.onLoaded,
      onCopy: api.onCopy,
      onKeyboardEvent: api.onKeyboardEvent,
      lookupSymbol: api.lookupSymbol,
      openInEditor: api.openInEditor,
      readWorkspaceGitRepositories: api.readWorkspaceGitRepositories,
      provideSymbolAtInfo: api.provideSymbolAtInfo,
      getSymbolAtInfoContent: api.getSymbolAtInfoContent,
      provideFileAtInfo: api.provideFileAtInfo,
      getFileAtInfoContent: api.getFileAtInfoContent,
    },
=======
  panel.onDidDispose(() => {
    chatWebview.dispose();
>>>>>>> d8e9807c
  });
}<|MERGE_RESOLUTION|>--- conflicted
+++ resolved
@@ -13,29 +13,7 @@
   const chatWebview = new ChatWebview(context, client, gitProvider);
   chatWebview.init(panel.webview);
 
-<<<<<<< HEAD
-export function createClient(webview: Webview, api: ClientApiMethods): ServerApi {
-  return createThreadFromWebview(webview, {
-    expose: {
-      navigate: api.navigate,
-      refresh: api.refresh,
-      onSubmitMessage: api.onSubmitMessage,
-      onApplyInEditor: api.onApplyInEditor,
-      onApplyInEditorV2: api.onApplyInEditorV2,
-      onLoaded: api.onLoaded,
-      onCopy: api.onCopy,
-      onKeyboardEvent: api.onKeyboardEvent,
-      lookupSymbol: api.lookupSymbol,
-      openInEditor: api.openInEditor,
-      readWorkspaceGitRepositories: api.readWorkspaceGitRepositories,
-      provideSymbolAtInfo: api.provideSymbolAtInfo,
-      getSymbolAtInfoContent: api.getSymbolAtInfoContent,
-      provideFileAtInfo: api.provideFileAtInfo,
-      getFileAtInfoContent: api.getFileAtInfoContent,
-    },
-=======
   panel.onDidDispose(() => {
     chatWebview.dispose();
->>>>>>> d8e9807c
   });
 }