<<<<<<< HEAD
import { type ThreadOptions } from "@quilted/threads";
import { type ServerApi, type ClientApi, createThread } from "tabby-chat-panel";
=======
import { createThread, type ThreadOptions } from "tabby-threads";
import type { ServerApi, ClientApi } from "tabby-chat-panel";
>>>>>>> 0afe449f
import { Webview } from "vscode";

export function createThreadFromWebview<Self = Record<string, never>, Target = Record<string, never>>(
  webview: Webview,
  options?: ThreadOptions<Self, Target>,
) {
  return createThread(
    {
      send(message) {
        webview.postMessage({ action: "postMessageToChatPanel", message });
      },
      listen(listener, { signal }) {
        const { dispose } = webview.onDidReceiveMessage(listener);
        signal?.addEventListener("abort", () => {
          dispose();
        });
      },
    },
    options,
  );
}

export function createClient(webview: Webview, api: ClientApi): ServerApi {
  return createThreadFromWebview(webview, {
    expose: {
      navigate: api.navigate,
      refresh: api.refresh,
      onSubmitMessage: api.onSubmitMessage,
      onApplyInEditor: api.onApplyInEditor,
      onLoaded: api.onLoaded,
      onCopy: api.onCopy,
      onKeyboardEvent: api.onKeyboardEvent,
    },
  });
}<|MERGE_RESOLUTION|>--- conflicted
+++ resolved
@@ -1,10 +1,5 @@
-<<<<<<< HEAD
-import { type ThreadOptions } from "@quilted/threads";
-import { type ServerApi, type ClientApi, createThread } from "tabby-chat-panel";
-=======
 import { createThread, type ThreadOptions } from "tabby-threads";
 import type { ServerApi, ClientApi } from "tabby-chat-panel";
->>>>>>> 0afe449f
 import { Webview } from "vscode";
 
 export function createThreadFromWebview<Self = Record<string, never>, Target = Record<string, never>>(
