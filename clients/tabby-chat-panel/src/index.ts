--- conflicted
+++ resolved
@@ -98,14 +98,7 @@
   activeContext?: Context
 }
 
-<<<<<<< HEAD
-export function createClient(
-  target: HTMLIFrameElement,
-  api: ClientApi,
-): ServerApi {
-=======
 export function createClient(target: HTMLIFrameElement, api: ClientApiMethods): ServerApi {
->>>>>>> f7da41b3
   return createThreadFromIframe(target, {
     expose: {
       navigate: api.navigate,
@@ -131,16 +124,4 @@
       updateActiveSelection: api.updateActiveSelection,
     },
   })
-}
-// TODO: remove later
-export const clientApiKeys = [
-  'navigate',
-  'refresh',
-  'onSubmitMessage',
-  'onApplyInEditor',
-  'onApplyInEditorV2',
-  'onLoaded',
-  'onCopy',
-  'onKeyboardEvent',
-  'hasCapability',
-] as const satisfies (keyof ClientApi)[]+}