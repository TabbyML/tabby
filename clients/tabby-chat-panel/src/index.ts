--- conflicted
+++ resolved
@@ -1,124 +1,123 @@
-import { createThreadFromIframe, createThreadFromInsideIframe } from 'tabby-threads'
-import { version } from '../package.json'
+import {
+  createThreadFromIframe,
+  createThreadFromInsideIframe,
+} from "tabby-threads";
+import { version } from "../package.json";
 
-export const TABBY_CHAT_PANEL_API_VERSION: string = version
+export const TABBY_CHAT_PANEL_API_VERSION: string = version;
 
 export interface LineRange {
-  start: number
-  end: number
+  start: number;
+  end: number;
 }
 
 export interface FileContext {
-  kind: 'file'
-  range: LineRange
-  filepath: string
-  content: string
-  git_url: string
+  kind: "file";
+  range: LineRange;
+  filepath: string;
+  content: string;
+  git_url: string;
 }
 
-export type Context = FileContext
+export type Context = FileContext;
 
 export interface FetcherOptions {
-  authorization: string
-  headers?: Record<string, unknown>
+  authorization: string;
+  headers?: Record<string, unknown>;
 }
 
 export interface InitRequest {
-  fetcherOptions: FetcherOptions
+  fetcherOptions: FetcherOptions;
   // Workaround for vscode webview issue:
   // shortcut (cmd+a, cmd+c, cmd+v, cmd+x) not work in nested iframe in vscode webview
   // see https://github.com/microsoft/vscode/issues/129178
-  useMacOSKeyboardEventHandler?: boolean
+  useMacOSKeyboardEventHandler?: boolean;
 }
 
 export interface OnLoadedParams {
-  apiVersion: string
+  apiVersion: string;
 }
 
 export interface ErrorMessage {
-  title?: string
-  content: string
+  title?: string;
+  content: string;
 }
 
 export interface NavigateOpts {
-  openInEditor?: boolean
+  openInEditor?: boolean;
 }
 
 export interface ServerApi {
-  init: (request: InitRequest) => void
-  sendMessage: (message: ChatMessage) => void
-  showError: (error: ErrorMessage) => void
-  cleanError: () => void
-  addRelevantContext: (context: Context) => void
-  updateTheme: (style: string, themeClass: string) => void
-  updateActiveSelection: (context: Context | null) => void
+  init: (request: InitRequest) => void;
+  sendMessage: (message: ChatMessage) => void;
+  showError: (error: ErrorMessage) => void;
+  cleanError: () => void;
+  addRelevantContext: (context: Context) => void;
+  updateTheme: (style: string, themeClass: string) => void;
+  updateActiveSelection: (context: Context | null) => void;
 }
 
 export interface ClientApiMethods {
-  navigate: (context: Context, opts?: NavigateOpts) => void
-  refresh: () => Promise<void>
+  navigate: (context: Context, opts?: NavigateOpts) => void;
+  refresh: () => Promise<void>;
 
-  onSubmitMessage: (msg: string, relevantContext?: Context[]) => Promise<void>
+  onSubmitMessage: (msg: string, relevantContext?: Context[]) => Promise<void>;
 
   // apply content into active editor, version 1, not support smart apply
-  onApplyInEditor: (content: string) => void
+  onApplyInEditor: (content: string) => void;
 
   // version 2, support smart apply and normal apply
   onApplyInEditorV2?: (
     content: string,
-    opts?: { languageId: string, smart: boolean }
-  ) => void
+    opts?: { languageId: string; smart: boolean }
+  ) => void;
 
   // On current page is loaded.
-  onLoaded: (params?: OnLoadedParams | undefined) => void
+  onLoaded: (params?: OnLoadedParams | undefined) => void;
 
   // On user copy content to clipboard.
-  onCopy: (content: string) => void
+  onCopy: (content: string) => void;
 
-  onKeyboardEvent: (type: 'keydown' | 'keyup' | 'keypress', event: KeyboardEventInit) => void
-
-<<<<<<< HEAD
-=======
+  onKeyboardEvent: (
+    type: "keydown" | "keyup" | "keypress",
+    event: KeyboardEventInit
+  ) => void;
 }
 
 export interface ClientApi extends ClientApiMethods {
   // this is inner function cover by tabby-threads
   // the function doesn't need to expose to client but can call by client
-  hasCapability: (method: keyof ClientApiMethods) => Promise<boolean>
->>>>>>> d8eeeb69
-}
-
-export interface ClientApi extends ClientApiMethods {
-  // this is inner function cover by tabby-threads
-  // the function doesn't need to expose to client but can call by client
-  hasCapability: (method: keyof ClientApiMethods) => Promise<boolean>
+  hasCapability: (method: keyof ClientApiMethods) => Promise<boolean>;
 }
 
 export const clientApiKeys: (keyof ClientApiMethods)[] = [
-  'navigate',
-  'refresh',
-  'onSubmitMessage',
-  'onApplyInEditor',
-  'onApplyInEditorV2',
-  'onLoaded',
-  'onCopy',
-  'onKeyboardEvent',
-]
+  "navigate",
+  "refresh",
+  "onSubmitMessage",
+  "onApplyInEditor",
+  "onApplyInEditorV2",
+  "onLoaded",
+  "onCopy",
+  "onKeyboardEvent",
+];
 
 export interface ChatMessage {
-  message: string
+  message: string;
 
   // Client side context - displayed in user message
-  selectContext?: Context
+  selectContext?: Context;
 
   // Client side contexts - displayed in assistant message
-  relevantContext?: Array<Context>
+  relevantContext?: Array<Context>;
 
   // Client side active selection context - displayed in assistant message
-  activeContext?: Context
+  activeContext?: Context;
 }
 
-export function createClient(target: HTMLIFrameElement, api: ClientApiMethods): ServerApi {
+export function createClient(
+  target: HTMLIFrameElement,
+  api: ClientApiMethods
+): ServerApi {
   return createThreadFromIframe(target, {
     expose: {
       navigate: api.navigate,
@@ -129,7 +128,7 @@
       onCopy: api.onCopy,
       onKeyboardEvent: api.onKeyboardEvent,
     },
-  })
+  });
 }
 
 export function createServer(api: ServerApi): ClientApi {
@@ -143,5 +142,5 @@
       updateTheme: api.updateTheme,
       updateActiveSelection: api.updateActiveSelection,
     },
-  })
+  });
 }