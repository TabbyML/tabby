import type { EditorContext, FileLocation, FileRange, Filepath, GitRepository, LineRange, Location } from './types'

export interface ClientApi {
  /**
   * @deprecated
   * Notify the client that the server is ready.
   * @param params {@link OnLoadedParams}
   */
  onLoaded?: (params?: OnLoadedParams | undefined) => Promise<void>

  /**
   * Forces the webview to refresh.
   */
  refresh: () => Promise<void>

  /**
   * Open the target file location in the editor.
   * @param target The target {@link FileLocation} to open.
   * @returns Whether the file location is opened successfully.
   */
  openInEditor: (target: FileLocation) => Promise<boolean>

  /**
   * Open the target URL in the external browser.
   * @param url The target URL to open.
   */
  openExternal: (url: string) => Promise<void>

  /**
   * Get the active editor selection as context, or the whole file if no selection.
   * @returns The {@link EditorContext} of the active editor, or `null` if no active editor is found.
   */
  getActiveEditorSelection: () => Promise<EditorContext | null>

  /**
   * Copy the content to the clipboard.
   * @param content The content to copy.
   */
  onCopy: (content: string) => Promise<void>

  /**
   * Apply the content into the active editor.
   * @param content The content to apply.
   * See {@link onApplyInEditorV2} for Smart Apply support.
   */
  onApplyInEditor: (content: string) => Promise<void>

  /**
   * Apply the content into the active editor, with Smart Apply support.
   * @param content The content to apply.
   * @param options The optional {@link ApplyInEditorOptions} to control the behavior of the apply.
   */
  onApplyInEditorV2?: (content: string, options?: ApplyInEditorOptions) => Promise<void>

  /**
   * Notify the client that a keyboard event has been triggered.
   * @param type The type of the keyboard event.
   * @param event The {@link KeyboardEventInit} to handle.
   */
  onKeyboardEvent?: (type: 'keydown' | 'keyup' | 'keypress', event: KeyboardEventInit) => Promise<void>

  /**
   * Fetch all git repositories information for the current workspace.
   * @returns The list of {@link GitRepository} objects, or an empty array if no repositories are found.
   */
  readWorkspaceGitRepositories?: () => Promise<GitRepository[]>

  /**
   * Returns the content of a file within the specified range.
   * @param fileRange The {@link FileRange} to read the content from.
   * @returns The content of the file as a string, or `null` if the file or range cannot be accessed.
   */
  readFileContent?: (fileRange: FileRange) => Promise<string | null>

  /**
   * Returns a list of file information matching the specified query.
   * @param params An {@link ListFilesInWorkspaceParams} object that includes a search query and a limit for the results.
   * @returns An array of {@link ListFileItem} objects that could be empty.
   */
  listFileInWorkspace?: (params: ListFilesInWorkspaceParams) => Promise<ListFileItem[]>

  /**
   * Returns active editor symbols when no query is provided. Otherwise, returns workspace symbols that match the query.
   * @param params An {@link ListSymbolsParams} object that includes a search query and a limit for the results.
   * @returns An array of {@link ListSymbolItem} objects that could be empty.
   */
  listSymbols?: (params: ListSymbolsParams) => Promise<ListSymbolItem[]>

  /**
   * Find the target symbol and return the symbol information.
   * @param symbol The symbol to find.
   * @param hints The optional {@link LookupSymbolHint} list to help find the symbol. The hints should be sorted by priority.
   * @returns The {@link SymbolInfo} object if found, or `null` if not found.
   */
  lookupSymbol?: (symbol: string, hints?: LookupSymbolHint[] | undefined) => Promise<SymbolInfo | null>

  /**
   * Fetch the saved session state from the client.
   * When initialized, the chat panel attempts to fetch the saved session state to restore the session.
   * @param keys The keys to be fetched. If not provided, all keys will be returned.
   * @return The saved persisted state, or `null` if no state is found.
   */
  fetchSessionState?: (keys?: string[] | undefined) => Promise<Record<string, unknown> | null>

  /**
   * Save the session state of the chat panel.
   * The client is responsible for maintaining the state in case of a webview reload.
   * The saved state should be merged and updated by the record key.
   * @param state The state to save.
   */
  storeSessionState?: (state: Record<string, unknown>) => Promise<void>

  /**
<<<<<<< HEAD
   * Retrieves the Git diff changes from the client IDE.
   * @param params The parameters to filter or specify the changes to retrieve.
   * @returns A Promise resolving to an array of {@link ChangeItem} objects representing the Git diff results.
   */
  getChanges?: (params: GetChangesParams) => Promise<ChangeItem[]>
=======
   * Run a terminal command in the IDE Terminal.
   * @param command The command to run in the terminal.
   * @returns void
   */
  runCommand?: (command: string) => Promise<void>
>>>>>>> d3724ab1
}

/**
 * @deprecated
 * The params used in {@link ClientApi.onLoaded}.
 */
export interface OnLoadedParams {
  /**
   * The current version used by the server.
   */
  apiVersion: string
}

/**
 * The options used in {@link ClientApi.applyInEditorV2}.
 */
export interface ApplyInEditorOptions {
  /**
   * The language of the content to apply.
   */
  languageId?: string

  /**
   * Controls whether use smart apply.
   */
  smart?: boolean
}

/**
 * The options used in {@link ClientApi.lookupSymbol}.
 */
export interface LookupSymbolHint {
  /**
   * The filepath of the file to search the symbol.
   */
  filepath?: Filepath

  /**
   * The location in the file to search the symbol.
   */
  location?: Location
}

/**
 * The result returned by {@link ClientApi.lookupSymbol}.
 */
export interface SymbolInfo {
  /**
   * Where the symbol is found.
   */
  source: FileLocation

  /**
   * The target location to navigate to when the symbol is clicked.
   */
  target: FileLocation
}

/**
 * The params used in {@link ClientApi.listFileInWorkspace}.
 */
export interface ListFilesInWorkspaceParams {
  /**
   * The query string to filter the files.
   * The query string could be an empty string. In this case, we do not read all files in the workspace,
   * but only list the opened files in the editor.
   */
  query: string

  /**
   * The maximum number of files to list.
   */
  limit?: number
}

/**
 * The item returned by {@link ClientApi.listFileInWorkspace}.
 */
export interface ListFileItem {
  /**
   * The filepath of the file.
   */
  filepath: Filepath
}

/**
 * The params used in {@link ClientApi.listSymbols}.
 */
export interface ListSymbolsParams {
  /**
   * The query string.
   * When the query is empty, returns symbols in the current file.
   */
  query: string

  /**
   * The maximum number of items to return.
   */
  limit?: number
}

/**
 * The item returned by {@link ClientApi.listSymbols}.
 */
export interface ListSymbolItem {
  /**
   * The symbol name.
   */
  label: string

  /**
   * The filepath of the containing file.
   */
  filepath: Filepath

  /**
   * The line range of the symbol definition in the file.
   */
  range: LineRange
}

/**
 * Parameters for retrieving Git changes from the client IDE.
 * Used with {@link ClientApi.getChanges} method.
 */
export interface GetChangesParams {
  /**
   * The maximum number of characters to return in the change content.
   * If not provided, all changes will be returned without character limitation.
   */
  maxChars?: number
}
/**
 * Represents a Git change item returned by the {@link ClientApi.getChanges} method.
 * Contains information about modifications detected in the Git workspace.
 */
export interface ChangeItem {
  /**
   * The content of the change, formatted in the same Diff format as the `git diff` command.
   * This includes information about added, modified, and deleted lines in the affected files.
   */
  content: string
  /**
   * Indicates whether the change has been staged in the Git index.
   * True if the change is staged, false if it is unstaged.
   */
  staged: boolean
}<|MERGE_RESOLUTION|>--- conflicted
+++ resolved
@@ -111,19 +111,18 @@
   storeSessionState?: (state: Record<string, unknown>) => Promise<void>
 
   /**
-<<<<<<< HEAD
    * Retrieves the Git diff changes from the client IDE.
    * @param params The parameters to filter or specify the changes to retrieve.
    * @returns A Promise resolving to an array of {@link ChangeItem} objects representing the Git diff results.
    */
   getChanges?: (params: GetChangesParams) => Promise<ChangeItem[]>
-=======
+
+  /**
    * Run a terminal command in the IDE Terminal.
    * @param command The command to run in the terminal.
    * @returns void
    */
   runCommand?: (command: string) => Promise<void>
->>>>>>> d3724ab1
 }
 
 /**
