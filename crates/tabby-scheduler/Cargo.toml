[package]
name = "tabby-scheduler"
version.workspace = true
edition.workspace = true
authors.workspace = true
homepage.workspace = true

[dependencies]
anyhow = { workspace = true }
tabby-common = { path = "../tabby-common" }
tantivy = { workspace = true }
tracing = { workspace = true }
tree-sitter-tags = "0.20.2"
lazy_static = { workspace = true }
serde-jsonlines = { workspace = true }
file-rotate = "0.7.5"
tree-sitter-python = "0.20.2"
tree-sitter-java = "0.20.2"
tree-sitter-kotlin = "0.3.1"
tree-sitter-rust = "0.20.3"
tree-sitter-typescript = "0.20.3"
tree-sitter-go = "0.20.0"
tree-sitter-ruby = "0.20.0"
tree-sitter-c = { git = "https://github.com/tree-sitter/tree-sitter-c/", rev = "212a80f" }
tree-sitter-cpp = { git = "https://github.com/tree-sitter/tree-sitter-cpp", rev = "a714740" }
tree-sitter-c-sharp = "0.20.0"
tree-sitter-solidity = { git = "https://github.com/JoranHonig/tree-sitter-solidity", rev = "b239a95" }
ignore.workspace = true
requirements = "0.3.0"
serdeconv.workspace = true
cargo-lock = { version = "9.0.0", features = ["dependency-tree"] }
tokio-cron-scheduler = { workspace = true }
tokio = { workspace = true, features = ["process"] }
package-lock-json-parser = "0.4.0"
npm-package-json = "0.1.3"
yarn-lock-parser = "0.7.0"
text-splitter = "0.10.0"
kv = { version = "0.24.0", features = ["json-value"] }
serde.workspace = true
serde_json.workspace = true
<<<<<<< HEAD
futures.workspace = true
async-stream.workspace = true
mdka = "1.2.4"
readable-readability = "0.4.0"
url.workspace = true
voca_rs = "1.15.2"
=======
>>>>>>> d17de5a0

[dev-dependencies]
temp_testdir = { workspace = true }
tabby-common = { path = "../tabby-common", features = [ "testutils" ] }
tracing-test = "0.1"
tokio = { workspace = true, features = ["rt", "macros", "rt-multi-thread"] }
serde_json = { workspace = true }
async-trait = { workspace = true }<|MERGE_RESOLUTION|>--- conflicted
+++ resolved
@@ -38,15 +38,12 @@
 kv = { version = "0.24.0", features = ["json-value"] }
 serde.workspace = true
 serde_json.workspace = true
-<<<<<<< HEAD
 futures.workspace = true
 async-stream.workspace = true
 mdka = "1.2.4"
 readable-readability = "0.4.0"
 url.workspace = true
 voca_rs = "1.15.2"
-=======
->>>>>>> d17de5a0
 
 [dev-dependencies]
 temp_testdir = { workspace = true }
