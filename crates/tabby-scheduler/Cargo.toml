--- conflicted
+++ resolved
@@ -38,11 +38,8 @@
 tabby-inference = { path = "../tabby-inference" }
 git2.workspace = true
 llama-cpp-server = { path = "../llama-cpp-server"}
-<<<<<<< HEAD
 insta.workspace = true
-=======
 async-trait.workspace = true
->>>>>>> 98f1e329
 
 [dev-dependencies]
 temp_testdir = { workspace = true }
