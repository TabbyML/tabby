--- conflicted
+++ resolved
@@ -224,7 +224,6 @@
 ]
 
 [[config]]
-<<<<<<< HEAD
 languages = ["dart"]
 exts = ["dart"]
 line_comment = "//"
@@ -245,12 +244,12 @@
     "DateTime",
     "typedef",
 ]
-=======
+
+[[config]]
 languages = ["r"]
 exts = ["R", "r"]
 line_comment = "#"
 top_level_keywords = ["function", "library", "install.packages"]
->>>>>>> 13247e20
 
 [[config]]
 languages = ["css"]
