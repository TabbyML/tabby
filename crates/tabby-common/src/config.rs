--- conflicted
+++ resolved
@@ -71,13 +71,7 @@
 
 impl RepositoryConfig {
     pub fn new(git_url: String) -> Self {
-<<<<<<< HEAD
         Self { git_url }
-=======
-        Self {
-            name: None,
-            git_url,
-        }
     }
 
     pub fn canonical_git_url(&self) -> String {
@@ -92,18 +86,6 @@
                 url.to_string()
             })
             .unwrap_or_else(|_| url.to_string())
-    }
-
-    pub fn new_named(name: String, git_url: String) -> Self {
-        Self {
-            name: Some(name),
-            git_url,
-        }
-    }
-
-    pub fn validate_name(name: &str) -> bool {
-        REPOSITORY_NAME_REGEX.is_match(name)
->>>>>>> 574daff5
     }
 
     pub fn dir(&self) -> PathBuf {
