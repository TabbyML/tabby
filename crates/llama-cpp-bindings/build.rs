--- conflicted
+++ resolved
@@ -33,9 +33,6 @@
         println!("cargo:rustc-link-lib=cublasLt");
     }
     if cfg!(feature = "rocm") {
-<<<<<<< HEAD
-        const AMDGPU_TARGETS: &str = "gfx803;gfx900;gfx906:xnack-;gfx908:xnack-;gfx90a:xnack+;gfx90a:xnack-;gfx940;gfx941;gfx942;gfx1010;gfx1012;gfx1030;gfx1100;gfx1101;gfx1102";
-=======
         let amd_gpu_targets: Vec<&str> = vec![
             "gfx803",
             "gfx900",
@@ -54,7 +51,6 @@
             "gfx1102",
             "gfx1103",
         ];
->>>>>>> 835d35ee
 
         let rocm_root = env::var("ROCM_ROOT").unwrap_or("/opt/rocm".to_string());
         config.define("LLAMA_HIPBLAS", "ON");
@@ -63,11 +59,7 @@
             "CMAKE_CXX_COMPILER",
             format!("{}/llvm/bin/clang++", rocm_root),
         );
-<<<<<<< HEAD
-        config.define("AMDGPU_TARGETS", AMDGPU_TARGETS);
-=======
         config.define("AMDGPU_TARGETS", amd_gpu_targets.join(";"));
->>>>>>> 835d35ee
         println!("cargo:rustc-link-arg=-Wl,--copy-dt-needed-entries");
         println!("cargo:rustc-link-search=native={}/hip/lib", rocm_root);
         println!("cargo:rustc-link-search=native={}/rocblas/lib", rocm_root);
