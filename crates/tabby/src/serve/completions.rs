--- conflicted
+++ resolved
@@ -2,87 +2,11 @@
 
 use axum::{extract::State, Json};
 use hyper::StatusCode;
-<<<<<<< HEAD
 use tracing::{warn, instrument};
-=======
-use serde::{Deserialize, Serialize};
-use tabby_common::{api::code::CodeSearch, events, languages::get_language};
-use tabby_inference::{TextGeneration, TextGenerationOptionsBuilder};
-use tracing::{debug, instrument};
+use tabby_inference::TextGeneration;
 use utoipa::ToSchema;
 
-#[derive(Serialize, Deserialize, ToSchema, Clone, Debug)]
-#[schema(example=json!({
-    "language": "python",
-    "segments": {
-        "prefix": "def fib(n):\n    ",
-        "suffix": "\n        return fib(n - 1) + fib(n - 2)"
-    }
-}))]
-pub struct CompletionRequest {
-    /// Language identifier, full list is maintained at
-    /// https://code.visualstudio.com/docs/languages/identifiers
-    #[schema(example = "python")]
-    language: Option<String>,
-
-    /// When segments are set, the `prompt` is ignored during the inference.
-    segments: Option<Segments>,
-
-    /// A unique identifier representing your end-user, which can help Tabby to monitor & generating
-    /// reports.
-    user: Option<String>,
-
-    debug_options: Option<DebugOptions>,
-}
-
-#[derive(Serialize, Deserialize, ToSchema, Clone, Debug)]
-pub struct DebugOptions {
-    /// When `raw_prompt` is specified, it will be passed directly to the inference engine for completion. `segments` field in `CompletionRequest` will be ignored.
-    ///
-    /// This is useful for certain requests that aim to test the tabby's e2e quality.
-    raw_prompt: Option<String>,
-
-    /// When true, returns `snippets` in `debug_data`.
-    #[serde(default = "default_false")]
-    return_snippets: bool,
-
-    /// When true, returns `prompt` in `debug_data`.
-    #[serde(default = "default_false")]
-    return_prompt: bool,
-
-    /// When true, disable retrieval augmented code completion.
-    #[serde(default = "default_false")]
-    disable_retrieval_augmented_code_completion: bool,
-}
-
-fn default_false() -> bool {
-    false
-}
-
-#[derive(Serialize, Deserialize, ToSchema, Clone, Debug)]
-pub struct Segments {
-    /// Content that appears before the cursor in the editor window.
-    prefix: String,
-
-    /// Content that appears after the cursor in the editor window.
-    suffix: Option<String>,
-}
-
-#[derive(Serialize, Deserialize, ToSchema, Clone, Debug)]
-pub struct Choice {
-    index: u32,
-    text: String,
-}
-
-#[derive(Serialize, Deserialize, ToSchema, Clone, Debug)]
-pub struct Snippet {
-    filepath: String,
-    body: String,
-    score: f32,
-}
->>>>>>> d7180ec7
-
-use crate::completions::{CompletionRequest, CompletionResponse, CompletionService};
+use crate::services::completions::{CompletionRequest, CompletionResponse, CompletionService};
 
 #[utoipa::path(
     post,
@@ -100,111 +24,11 @@
     State(state): State<Arc<CompletionService>>,
     Json(request): Json<CompletionRequest>,
 ) -> Result<Json<CompletionResponse>, StatusCode> {
-<<<<<<< HEAD
     match state.generate(&request).await {
         Ok(resp) => Ok(Json(resp)),
         Err(err) => {
             warn!("{}", err);
             Err(StatusCode::BAD_REQUEST)
-=======
-    let language = request.language.unwrap_or("unknown".to_string());
-    let options = TextGenerationOptionsBuilder::default()
-        .max_input_length(1024 + 512)
-        .max_decoding_length(128)
-        .sampling_temperature(0.1)
-        .language(get_language(&language))
-        .build()
-        .unwrap();
-
-    let (prompt, segments, snippets) = if let Some(prompt) = request
-        .debug_options
-        .as_ref()
-        .and_then(|x| x.raw_prompt.clone())
-    {
-        (prompt, None, vec![])
-    } else if let Some(segments) = request.segments {
-        debug!("PREFIX: {}, SUFFIX: {:?}", segments.prefix, segments.suffix);
-        let (prompt, snippets) =
-            build_prompt(&state, &request.debug_options, &language, &segments).await;
-        (prompt, Some(segments), snippets)
-    } else {
-        return Err(StatusCode::BAD_REQUEST);
-    };
-    debug!("PROMPT: {}", prompt);
-
-    let completion_id = format!("cmpl-{}", uuid::Uuid::new_v4());
-    let text = state.engine.generate(&prompt, options).await;
-
-    let segments = segments.map(|x| tabby_common::events::Segments {
-        prefix: x.prefix,
-        suffix: x.suffix,
-    });
-
-    events::Event::Completion {
-        completion_id: &completion_id,
-        language: &language,
-        prompt: &prompt,
-        segments: &segments,
-        choices: vec![events::Choice {
-            index: 0,
-            text: &text,
-        }],
-        user: request.user.as_deref(),
-    }
-    .log();
-
-    let debug_data = request
-        .debug_options
-        .as_ref()
-        .map(|debug_options| DebugData {
-            snippets: debug_options.return_snippets.then_some(snippets),
-            prompt: debug_options.return_prompt.then_some(prompt),
-        });
-
-    Ok(Json(CompletionResponse {
-        id: completion_id,
-        choices: vec![Choice { index: 0, text }],
-        debug_data,
-    }))
-}
-
-async fn build_prompt(
-    state: &Arc<CompletionState>,
-    debug_options: &Option<DebugOptions>,
-    language: &str,
-    segments: &Segments,
-) -> (String, Vec<Snippet>) {
-    let snippets = if !debug_options
-        .as_ref()
-        .is_some_and(|x| x.disable_retrieval_augmented_code_completion)
-    {
-        state.prompt_builder.collect(language, segments).await
-    } else {
-        vec![]
-    };
-    (
-        state
-            .prompt_builder
-            .build(language, segments.clone(), &snippets),
-        snippets,
-    )
-}
-
-pub struct CompletionState {
-    engine: Arc<dyn TextGeneration>,
-    prompt_builder: prompt::PromptBuilder,
-}
-
-impl CompletionState {
-    pub fn new(
-        engine: Arc<dyn TextGeneration>,
-        code: Arc<dyn CodeSearch>,
-        prompt_template: Option<String>,
-    ) -> Self {
-        Self {
-            engine,
-            prompt_builder: prompt::PromptBuilder::new(prompt_template, Some(code)),
->>>>>>> d7180ec7
         }
     }
 }