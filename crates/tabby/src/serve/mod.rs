mod chat;
mod completions;
mod engine;
mod events;
mod health;
mod playground;
mod search;

use std::{
    net::{Ipv4Addr, SocketAddr},
    sync::Arc,
    time::Duration,
};

use axum::{routing, Router, Server};
use axum_tracing_opentelemetry::opentelemetry_tracing_layer;
use clap::Args;
use tabby_common::{config::Config, usage};
use tabby_download::Downloader;
use tokio::time::sleep;
use tower_http::{cors::CorsLayer, timeout::TimeoutLayer};
use tracing::{info, warn};
use utoipa::OpenApi;
use utoipa_swagger_ui::SwaggerUi;

use self::{
    engine::{create_engine, EngineInfo},
    health::HealthState,
    search::IndexServer,
};
use crate::fatal;

#[derive(OpenApi)]
#[openapi(
    info(title="Tabby Server",
        description = "
[![tabby stars](https://img.shields.io/github/stars/TabbyML/tabby)](https://github.com/TabbyML/tabby)
[![Join Slack](https://shields.io/badge/Tabby-Join%20Slack-red?logo=slack)](https://join.slack.com/t/tabbycommunity/shared_invite/zt-1xeiddizp-bciR2RtFTaJ37RBxr8VxpA)

Install following IDE / Editor extensions to get started with [Tabby](https://github.com/TabbyML/tabby).
* [VSCode Extension](https://github.com/TabbyML/tabby/tree/main/clients/vscode) – Install from the [marketplace](https://marketplace.visualstudio.com/items?itemName=TabbyML.vscode-tabby), or [open-vsx.org](https://open-vsx.org/extension/TabbyML/vscode-tabby)
* [VIM Extension](https://github.com/TabbyML/tabby/tree/main/clients/vim)
* [IntelliJ Platform Plugin](https://github.com/TabbyML/tabby/tree/main/clients/intellij) – Install from the [marketplace](https://plugins.jetbrains.com/plugin/22379-tabby)
",
        license(name = "Apache 2.0", url="https://github.com/TabbyML/tabby/blob/main/LICENSE")
    ),
    servers(
        (url = "/", description = "Server"),
    ),
    paths(events::log_event, completions::completions, chat::completions, health::health, search::search),
    components(schemas(
        events::LogEventRequest,
        completions::CompletionRequest,
        completions::CompletionResponse,
        completions::Segments,
        completions::Choice,
        completions::Snippet,
        completions::DebugOptions,
        completions::DebugData,
        chat::ChatCompletionRequest,
        chat::Message,
        chat::ChatCompletionChunk,
        health::HealthState,
        health::Version,
        search::SearchResponse,
        search::Hit,
        search::HitDocument
    ))
)]
struct ApiDoc;

#[derive(clap::ValueEnum, strum::Display, PartialEq, Clone)]
pub enum Device {
    #[strum(serialize = "cpu")]
    Cpu,

    #[cfg(any(feature = "link_shared", feature = "link_cuda_static"))]
    Cuda,

    #[cfg(all(target_os = "macos", target_arch = "aarch64"))]
    #[strum(serialize = "metal")]
    Metal,

    #[strum(serialize = "experimental_http")]
    ExperimentalHttp,
}

impl Device {
    #[cfg(all(target_os = "macos", target_arch = "aarch64"))]
    fn use_ggml_backend(&self) -> bool {
        *self == Device::Metal || *self == Device::Cpu
    }

    #[cfg(not(all(target_os = "macos", target_arch = "aarch64")))]
    fn use_ggml_backend(&self) -> bool {
        *self == Device::Cpu
    }

    #[cfg(all(target_os = "macos", target_arch = "aarch64"))]
    fn ggml_use_gpu(&self) -> bool {
        *self == Device::Metal
    }

    #[cfg(not(all(target_os = "macos", target_arch = "aarch64")))]
    fn ggml_use_gpu(&self) -> bool {
        false
    }
}

#[derive(Args)]
pub struct ServeArgs {
    /// Model id for `/completions` API endpoint.
    #[clap(long)]
    model: String,

    /// Model id for `/chat/completions` API endpoints.
    #[clap(long)]
    chat_model: Option<String>,

    #[clap(long, default_value_t = 8080)]
    port: u16,

    /// Device to run model inference.
    #[clap(long, default_value_t=Device::Cpu)]
    device: Device,

    /// GPU indices to run models, only applicable for CUDA.
    #[clap(long, default_values_t=[0])]
    device_indices: Vec<i32>,

    /// DEPRECATED: Do not use.
    #[clap(long, hide(true))]
    num_replicas_per_device: Option<usize>,

    /// DEPRECATED: Do not use.
    #[clap(long, hide(true))]
    compute_type: Option<String>,
}

<<<<<<< HEAD
pub async fn main(_config: &Config, args: &ServeArgs) {
=======
#[cfg(not(all(target_os = "macos", target_arch = "aarch64")))]
fn should_download_ggml_files(_device: &Device) -> bool {
    false
}

#[cfg(all(target_os = "macos", target_arch = "aarch64"))]
fn should_download_ggml_files(device: &Device) -> bool {
    *device == Device::Metal
}

pub async fn main(config: &Config, args: &ServeArgs) {
>>>>>>> 21ec60ed
    valid_args(args);

    if args.device != Device::ExperimentalHttp {
        download_model(&args.model, &args.device).await;
        if let Some(chat_model) = &args.chat_model {
            download_model(chat_model, &args.device).await;
        }
    } else {
        warn!("HTTP device is unstable and does not comply with semver expectations.")
    }

    info!("Starting server, this might takes a few minutes...");

    let mut doc = ApiDoc::openapi();
    doc.override_doc(args);

    let app = Router::new()
        .route("/", routing::get(playground::handler))
        .route("/index.txt", routing::get(playground::handler))
        .route("/_next/*path", routing::get(playground::handler))
        .merge(api_router(args, config))
        .merge(SwaggerUi::new("/swagger-ui").url("/api-docs/openapi.json", doc));

    let app = if args.chat_model.is_some() {
        app.route("/playground", routing::get(playground::handler))
            .route("/playground.txt", routing::get(playground::handler))
    } else {
        app
    };

    let address = SocketAddr::from((Ipv4Addr::UNSPECIFIED, args.port));
    info!("Listening at {}", address);

    start_heartbeat(args);
    Server::bind(&address)
        .serve(app.into_make_service())
        .await
        .unwrap_or_else(|err| fatal!("Error happens during serving: {}", err))
}

fn api_router(args: &ServeArgs, config: &Config) -> Router {
    let index_server = Arc::new(IndexServer::new());
    let completion_state = {
        let (
            engine,
            EngineInfo {
                prompt_template, ..
            },
        ) = create_engine(&args.model, args);
        let engine = Arc::new(engine);
        let state = completions::CompletionState::new(
            engine.clone(),
            index_server.clone(),
            prompt_template,
        );
        Arc::new(state)
    };

    let chat_state = if let Some(chat_model) = &args.chat_model {
        let (engine, EngineInfo { chat_template, .. }) = create_engine(chat_model, args);
        let Some(chat_template) = chat_template else {
            panic!("Chat model requires specifying prompt template");
        };
        let engine = Arc::new(engine);
        let state = chat::ChatState::new(engine, chat_template);
        Some(Arc::new(state))
    } else {
        None
    };

    let mut routers = vec![];

    let health_state = Arc::new(health::HealthState::new(args));
    routers.push({
        Router::new()
            .route("/v1/events", routing::post(events::log_event))
            .route(
                "/v1/health",
                routing::post(health::health).with_state(health_state.clone()),
            )
            .route(
                "/v1/health",
                routing::get(health::health).with_state(health_state),
            )
    });

    routers.push({
        Router::new()
            .route(
                "/v1/completions",
                routing::post(completions::completions).with_state(completion_state),
            )
            .layer(TimeoutLayer::new(Duration::from_secs(
                config.server.completion_timeout,
            )))
    });

    if let Some(chat_state) = chat_state {
        routers.push({
            Router::new().route(
                "/v1beta/chat/completions",
                routing::post(chat::completions).with_state(chat_state),
            )
        })
    }

    routers.push({
        Router::new().route(
            "/v1beta/search",
            routing::get(search::search).with_state(index_server),
        )
    });

    let mut root = Router::new();
    for router in routers {
        root = root.merge(router);
    }
    root.layer(CorsLayer::permissive())
        .layer(opentelemetry_tracing_layer())
}

fn valid_args(args: &ServeArgs) {
    if args.num_replicas_per_device.is_some() {
        warn!("--num-replicas-per-device is deprecated and will be removed in future release.");
    }

    if args.device == Device::Cpu && (args.device_indices.len() != 1 || args.device_indices[0] != 0)
    {
        fatal!("CPU device only supports device indices = [0]");
    }

    if args.compute_type.is_some() {
        warn!("--compute-type is deprecated and will be removed in future release.");
    }
}

fn start_heartbeat(args: &ServeArgs) {
    let state = HealthState::new(args);
    tokio::spawn(async move {
        loop {
            usage::capture("ServeHealth", &state).await;
            sleep(Duration::from_secs(3000)).await;
        }
    });
}

async fn download_model(model: &str, device: &Device) {
    let downloader = Downloader::new(model, /* prefer_local_file= */ true);
    let handler = |err| fatal!("Failed to fetch model '{}' due to '{}'", model, err,);
    let download_result = if device.use_ggml_backend() {
        downloader.download_ggml_files().await
    } else {
        downloader.download_ctranslate2_files().await
    };

    download_result.unwrap_or_else(handler);
}

trait OpenApiOverride {
    fn override_doc(&mut self, args: &ServeArgs);
}

impl OpenApiOverride for utoipa::openapi::OpenApi {
    fn override_doc(&mut self, args: &ServeArgs) {
        if args.chat_model.is_none() {
            self.paths.paths.remove("/v1beta/chat/completions");

            if let Some(components) = self.components.as_mut() {
                components.schemas.remove("ChatCompletionRequest");
                components.schemas.remove("ChatCompletionChunk");
                components.schemas.remove("Message");
            }
        }
    }
}<|MERGE_RESOLUTION|>--- conflicted
+++ resolved
@@ -137,21 +137,7 @@
     compute_type: Option<String>,
 }
 
-<<<<<<< HEAD
-pub async fn main(_config: &Config, args: &ServeArgs) {
-=======
-#[cfg(not(all(target_os = "macos", target_arch = "aarch64")))]
-fn should_download_ggml_files(_device: &Device) -> bool {
-    false
-}
-
-#[cfg(all(target_os = "macos", target_arch = "aarch64"))]
-fn should_download_ggml_files(device: &Device) -> bool {
-    *device == Device::Metal
-}
-
 pub async fn main(config: &Config, args: &ServeArgs) {
->>>>>>> 21ec60ed
     valid_args(args);
 
     if args.device != Device::ExperimentalHttp {
