--- conflicted
+++ resolved
@@ -122,7 +122,8 @@
 
     let app = app
         .layer(CorsLayer::permissive())
-        .layer(opentelemetry_tracing_layer());
+        .layer(opentelemetry_tracing_layer())
+        .layer(PrometheusMetricLayer::new());
 
     let address = SocketAddr::from((Ipv4Addr::UNSPECIFIED, args.port));
     info!("Listening at {}", address);
@@ -181,7 +182,7 @@
         &args.device,
     ));
 
-    let (prometheus_layer, metric_handle) = PrometheusMetricLayer::pair();
+
     let metrics_state = Arc::new(metric_handle);
 
     routers.push({
@@ -237,13 +238,7 @@
     for router in routers {
         root = root.merge(router);
     }
-<<<<<<< HEAD
-    root.layer(CorsLayer::permissive())
-        .layer(opentelemetry_tracing_layer())
-        .layer(prometheus_layer)
-=======
     root
->>>>>>> 0c2be036
 }
 
 fn start_heartbeat(args: &ServeArgs) {
