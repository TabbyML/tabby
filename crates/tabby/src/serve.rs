use std::{net::IpAddr, sync::Arc, time::Duration};

use axum::{routing, Router};
use clap::Args;
use hyper::StatusCode;
use tabby_common::{
    api,
    api::{code::CodeSearch, event::EventLogger},
    config::{Config, ConfigRepositoryAccess, RepositoryAccess},
    usage,
};
use tokio::time::sleep;
use tower_http::timeout::TimeoutLayer;
use tracing::info;
use utoipa::{
    openapi::security::{HttpAuthScheme, HttpBuilder, SecurityScheme},
    Modify, OpenApi,
};
use utoipa_swagger_ui::SwaggerUi;

use crate::{
    routes::{self, run_app},
    services::{
        chat,
        chat::create_chat_service,
        code::create_code_search,
        completion::{self, create_completion_service},
        event::create_event_logger,
        health,
        model::download_model_if_needed,
    },
    Device,
};

#[derive(OpenApi)]
#[openapi(
    info(title="Tabby Server",
        description = "
[![tabby stars](https://img.shields.io/github/stars/TabbyML/tabby)](https://github.com/TabbyML/tabby)
[![Join Slack](https://shields.io/badge/Join-Tabby%20Slack-red?logo=slack)](https://links.tabbyml.com/join-slack)

Install following IDE / Editor extensions to get started with [Tabby](https://github.com/TabbyML/tabby).
* [VSCode Extension](https://github.com/TabbyML/tabby/tree/main/clients/vscode) – Install from the [marketplace](https://marketplace.visualstudio.com/items?itemName=TabbyML.vscode-tabby), or [open-vsx.org](https://open-vsx.org/extension/TabbyML/vscode-tabby)
* [VIM Extension](https://github.com/TabbyML/tabby/tree/main/clients/vim)
* [IntelliJ Platform Plugin](https://github.com/TabbyML/tabby/tree/main/clients/intellij) – Install from the [marketplace](https://plugins.jetbrains.com/plugin/22379-tabby)
",
        license(name = "Apache 2.0", url="https://github.com/TabbyML/tabby/blob/main/LICENSE")
    ),
    servers(
        (url = "/", description = "Server"),
    ),
    paths(routes::log_event, routes::completions, routes::chat_completions, routes::health, routes::search, routes::setting),
    components(schemas(
        api::event::LogEventRequest,
        completion::CompletionRequest,
        completion::CompletionResponse,
        completion::Segments,
        completion::Declaration,
        completion::Choice,
        completion::Snippet,
        completion::DebugOptions,
        completion::DebugData,
        chat::ChatCompletionRequest,
        chat::ChatCompletionChoice,
        chat::ChatCompletionDelta,
        api::chat::Message,
        chat::ChatCompletionChunk,
        health::HealthState,
        health::Version,
        api::code::SearchResponse,
        api::code::Hit,
        api::code::HitDocument,
        api::server_setting::ServerSetting
    )),
    modifiers(&SecurityAddon),
)]
struct ApiDoc;

#[derive(Args)]
pub struct ServeArgs {
    /// Model id for `/completions` API endpoint.
    #[clap(long)]
    model: Option<String>,

    /// Model id for `/chat/completions` API endpoints.
    #[clap(long)]
    chat_model: Option<String>,

    #[clap(long, default_value = "0.0.0.0")]
    host: IpAddr,

    #[clap(long, default_value_t = 8080)]
    port: u16,

    /// Device to run model inference.
    #[clap(long, default_value_t=Device::Cpu)]
    device: Device,

    /// Device to run chat model [default equals --device arg]
    #[clap(long, requires("chat_model"))]
    chat_device: Option<Device>,

    /// Parallelism for model serving - increasing this number will have a significant impact on the
    /// memory requirement e.g., GPU vRAM.
    #[clap(long, default_value_t = 1)]
    parallelism: u8,

    #[cfg(feature = "ee")]
    #[clap(hide = true, long, default_value_t = false)]
    webserver: bool,
}

pub async fn main(config: &Config, args: &ServeArgs) {
    #[cfg(feature = "experimental-http")]
    if args.device == Device::ExperimentalHttp {
        tracing::warn!("HTTP device is unstable and does not comply with semver expectations.");
    } else {
        load_model(args).await;
    }
    #[cfg(not(feature = "experimental-http"))]
    load_model(args).await;

    info!("Starting server, this might take a few minutes...");

    #[cfg(feature = "ee")]
    let ws = if args.webserver {
        Some(tabby_webserver::public::WebserverHandle::new(create_event_logger()).await)
    } else {
        None
    };

    let logger: Arc<dyn EventLogger>;
    let repo_access: Arc<dyn RepositoryAccess>;
    #[cfg(feature = "ee")]
    {
        logger = ws
            .as_ref()
            .map(|ws| ws.logger())
<<<<<<< HEAD
            .unwrap_or_else(|| Arc::new(create_logger()));

        repo_access = ws
            .as_ref()
            .map(|ws| ws.repository_access())
            .unwrap_or_else(|| Arc::new(ConfigRepositoryAccess));
    }
    #[cfg(not(feature = "ee"))]
    {
        logger = Arc::new(create_logger());
        repo_access = Arc::new(ConfigRepositoryAccess);
=======
            .unwrap_or_else(|| Arc::new(create_event_logger()));
    }
    #[cfg(not(feature = "ee"))]
    {
        logger = Arc::new(create_event_logger());
>>>>>>> aef123da
    }

    let code = Arc::new(create_code_search(repo_access));
    let api = api_router(args, config, logger.clone(), code.clone()).await;
    let ui = Router::new()
        .merge(SwaggerUi::new("/swagger-ui").url("/api-docs/openapi.json", ApiDoc::openapi()));

    #[cfg(feature = "ee")]
    let (api, ui) = if args.webserver {
        let (api, ui) = ws
            .unwrap()
            .attach_webserver(api, ui, code, args.chat_model.is_some(), args.port)
            .await;
        (api, ui)
    } else {
        let ui = ui.fallback(|| async { axum::response::Redirect::temporary("/swagger-ui") });
        (api, ui)
    };

    #[cfg(not(feature = "ee"))]
    let ui = ui.fallback(|| async { axum::response::Redirect::temporary("/swagger-ui") });

    start_heartbeat(args);
    run_app(api, Some(ui), args.host, args.port).await
}

async fn load_model(args: &ServeArgs) {
    if let Some(model) = &args.model {
        download_model_if_needed(model).await;
    }

    if let Some(chat_model) = &args.chat_model {
        download_model_if_needed(chat_model).await
    }
}

async fn api_router(
    args: &ServeArgs,
    config: &Config,
    logger: Arc<dyn EventLogger>,
    code: Arc<dyn CodeSearch>,
) -> Router {
    let completion_state = if let Some(model) = &args.model {
        Some(Arc::new(
            create_completion_service(
                code.clone(),
                logger.clone(),
                model,
                &args.device,
                args.parallelism,
            )
            .await,
        ))
    } else {
        None
    };

    let chat_state = if let Some(chat_model) = &args.chat_model {
        Some(Arc::new(
            create_chat_service(
                logger.clone(),
                chat_model,
                args.chat_device.as_ref().unwrap_or(&args.device),
                args.parallelism,
            )
            .await,
        ))
    } else {
        None
    };

    let mut routers = vec![];

    let health_state = Arc::new(health::HealthState::new(
        args.model.as_deref(),
        args.chat_model.as_deref(),
        &args.device,
    ));

    routers.push({
        Router::new()
            .route(
                "/v1/events",
                routing::post(routes::log_event).with_state(logger),
            )
            .route(
                "/v1/health",
                routing::post(routes::health).with_state(health_state.clone()),
            )
            .route(
                "/v1/health",
                routing::get(routes::health).with_state(health_state),
            )
    });

    if let Some(completion_state) = completion_state {
        routers.push({
            Router::new()
                .route(
                    "/v1/completions",
                    routing::post(routes::completions).with_state(completion_state),
                )
                .layer(TimeoutLayer::new(Duration::from_secs(
                    config.server.completion_timeout,
                )))
        });
    } else {
        routers.push({
            Router::new().route(
                "/v1/completions",
                routing::post(StatusCode::NOT_IMPLEMENTED),
            )
        })
    }

    if let Some(chat_state) = chat_state {
        routers.push({
            Router::new().route(
                "/v1beta/chat/completions",
                routing::post(routes::chat_completions).with_state(chat_state),
            )
        })
    } else {
        routers.push({
            Router::new().route(
                "/v1beta/chat/completions",
                routing::post(StatusCode::NOT_IMPLEMENTED),
            )
        })
    }

    routers.push({
        Router::new().route(
            "/v1beta/search",
            routing::get(routes::search).with_state(code),
        )
    });

    let server_setting_router =
        Router::new().route("/v1beta/server_setting", routing::get(routes::setting));

    #[cfg(feature = "ee")]
    if !args.webserver {
        routers.push(server_setting_router)
    }

    #[cfg(not(feature = "ee"))]
    routers.push(server_setting_router);

    let mut root = Router::new();
    for router in routers {
        root = root.merge(router);
    }
    root
}

fn start_heartbeat(args: &ServeArgs) {
    let state = health::HealthState::new(
        args.model.as_deref(),
        args.chat_model.as_deref(),
        &args.device,
    );
    tokio::spawn(async move {
        loop {
            usage::capture("ServeHealth", &state).await;
            sleep(Duration::from_secs(3000)).await;
        }
    });
}

struct SecurityAddon;

impl Modify for SecurityAddon {
    fn modify(&self, openapi: &mut utoipa::openapi::OpenApi) {
        if let Some(components) = &mut openapi.components {
            components.add_security_scheme(
                "token",
                SecurityScheme::Http(
                    HttpBuilder::new()
                        .scheme(HttpAuthScheme::Bearer)
                        .bearer_format("token")
                        .build(),
                ),
            )
        }
    }
}<|MERGE_RESOLUTION|>--- conflicted
+++ resolved
@@ -136,8 +136,7 @@
         logger = ws
             .as_ref()
             .map(|ws| ws.logger())
-<<<<<<< HEAD
-            .unwrap_or_else(|| Arc::new(create_logger()));
+            .unwrap_or_else(|| Arc::new(create_event_logger()));
 
         repo_access = ws
             .as_ref()
@@ -148,13 +147,6 @@
     {
         logger = Arc::new(create_logger());
         repo_access = Arc::new(ConfigRepositoryAccess);
-=======
-            .unwrap_or_else(|| Arc::new(create_event_logger()));
-    }
-    #[cfg(not(feature = "ee"))]
-    {
-        logger = Arc::new(create_event_logger());
->>>>>>> aef123da
     }
 
     let code = Arc::new(create_code_search(repo_access));
