--- conflicted
+++ resolved
@@ -15,7 +15,6 @@
 };
 use opentelemetry_otlp::WithExportConfig;
 use tabby_common::config::Config;
-use tracing::info;
 use tracing_subscriber::{layer::SubscriberExt, util::SubscriberInitExt, EnvFilter, Layer};
 
 #[derive(Parser)]
@@ -175,14 +174,6 @@
         };
     }
 
-<<<<<<< HEAD
-=======
-    let tabby_log_filter = if enable_debug {
-        "tabby=debug"
-    } else {
-        "tabby=info"
-    };
->>>>>>> 082fba1b
     let env_filter = EnvFilter::from_default_env()
         .add_directive("axum_tracing_opentelemetry=info".parse().unwrap())
         .add_directive("otel=debug".parse().unwrap());
@@ -191,13 +182,4 @@
         .with(layers)
         .with(env_filter)
         .init();
-<<<<<<< HEAD
-=======
-
-    info!(
-        "Logging initialized. OTLP endpoint: {}, Enable Debug: {}",
-        otlp_endpoint.clone().unwrap_or("NULL".to_owned()),
-        enable_debug
-    )
->>>>>>> 082fba1b
 }