--- conflicted
+++ resolved
@@ -91,28 +91,7 @@
 impl WorkerContext {
     async fn new(kind: WorkerKind, args: &WorkerArgs) -> Self {
         let (cpu_info, cpu_count) = read_cpu_info();
-<<<<<<< HEAD
-        let accelerators = read_accelerators();
-        let worker = self
-            .client
-            .register_worker(
-                tracing_context(),
-                kind,
-                args.port as i32,
-                args.model.to_owned(),
-                args.device.to_string(),
-                ARCH.to_string(),
-                cpu_info,
-                cpu_count as i32,
-                accelerators,
-                args.token.clone(),
-            )
-            .await??;
-
-        info!("Worker alive at {}", worker.addr);
-=======
         let cuda_devices = read_cuda_devices().unwrap_or_default();
->>>>>>> 07a26a97
 
         Self {
             client: tabby_webserver::public::create_client(
@@ -126,7 +105,7 @@
                     arch: ARCH.to_string(),
                     cpu_info,
                     cpu_count: cpu_count as i32,
-                    cuda_devices,
+                    accelerators,
                 },
             )
             .await,
