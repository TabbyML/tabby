--- conflicted
+++ resolved
@@ -36,8 +36,7 @@
         strfmt!(prompt_template, prefix => prefix, suffix => suffix).unwrap()
     }
 
-<<<<<<< HEAD
-    pub async fn collect(&self, language: &str, segments: &Segments) -> Vec<Snippet> {
+    pub async fn collect(&self, git_url: &str, language: &str, segments: &Segments) -> Vec<Snippet> {
         let quota_threshold_for_snippets_from_code_search = 256;
         let mut max_snippets_chars_in_prompt = 768;
         let mut snippets: Vec<Snippet> = vec![];
@@ -54,25 +53,13 @@
                 let snippets_from_code_search = collect_snippets(
                     max_snippets_chars_in_prompt,
                     code.as_ref(),
+                    git_url,
                     language,
                     &segments.prefix,
                 )
                 .await;
                 snippets.extend(snippets_from_code_search.into_iter());
             }
-=======
-    pub async fn collect(
-        &self,
-        git_url: &str,
-        language: &str,
-        segments: &Segments,
-    ) -> Vec<Snippet> {
-        if let Some(code) = &self.code {
-            collect_snippets(code.as_ref(), git_url, language, &segments.prefix).await
-        } else {
-            vec![]
->>>>>>> 336ad75a
-        }
 
         snippets
     }
@@ -131,7 +118,6 @@
     format!("{}\n{}", comments, prefix)
 }
 
-<<<<<<< HEAD
 fn extract_snippets_from_segments(
     max_snippets_chars: usize,
     segments: &Segments,
@@ -181,11 +167,7 @@
 async fn collect_snippets(
     max_snippets_chars: usize,
     code: &dyn CodeSearch,
-=======
-async fn collect_snippets(
-    code: &dyn CodeSearch,
     git_url: &str,
->>>>>>> 336ad75a
     language: &str,
     text: &str,
 ) -> Vec<Snippet> {
