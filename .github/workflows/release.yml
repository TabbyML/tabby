name: Build and release binaries.

on:
  workflow_dispatch:
  push:
    tags:
      - 'v*'
      - 'nightly'
  pull_request:
    branches: [ "main" ]
    paths:
      - '.github/workflows/release.yml'

concurrency:
  group: ${{ github.workflow_ref }}-${{ github.head_ref || github.ref_name }} 
  
  # If this is enabled it will cancel current running and start latest
  cancel-in-progress: true

env:
  RUST_TOOLCHAIN: 1.73.0

jobs:
  release-binary:
    runs-on: ${{ matrix.os }}
    container: ${{ matrix.container }}
    strategy:
      matrix:
        binary: [aarch64-apple-darwin, x86_64-manylinux2014, x86_64-windows-msvc, x86_64-manylinux2014-cuda117, x86_64-manylinux2014-cuda122, x86_64-windows-msvc-cuda117, x86_64-windows-msvc-cuda122, x86_64-manylinux2014-rocm57]
        include:
          - os: macos-latest
            target: aarch64-apple-darwin
            binary: aarch64-apple-darwin
          - os: ubuntu-latest
            target: x86_64-unknown-linux-gnu
            binary: x86_64-manylinux2014
            container: quay.io/pypa/manylinux2014_x86_64
            build_args: --features static-ssl
          - os: ubuntu-latest
            target: x86_64-unknown-linux-gnu
            binary: x86_64-manylinux2014-cuda117
            container: sameli/manylinux2014_x86_64_cuda_11.7
            build_args: --features static-ssl --features cuda
          - os: ubuntu-latest
            target: x86_64-unknown-linux-gnu
            binary: x86_64-manylinux2014-cuda122
            container: sameli/manylinux2014_x86_64_cuda_12.2
            build_args: --features static-ssl --features cuda
          - os: windows-latest
            target: x86_64-pc-windows-msvc
            binary: x86_64-windows-msvc
            ext: .exe
          - os: windows-latest
            target: x86_64-pc-windows-msvc
            binary: x86_64-windows-msvc-cuda117
            ext: .exe
            build_args: --features cuda
            windows_cuda: '11.7.1'
          - os: windows-latest
            target: x86_64-pc-windows-msvc
            binary: x86_64-windows-msvc-cuda122
            ext: .exe
            build_args: --features cuda
            windows_cuda: '12.2.0'
          - os: ubuntu-latest
            target: x86_64-unknown-linux-gnu
            binary: x86_64-manylinux2014-rocm57
            container: ghcr.io/cromefire/hipblas-manylinux/2014/5.7:latest
<<<<<<< HEAD
            build_args: --features rocm
          - os: ubuntu-latest
            target: x86_64-unknown-linux-gnu
            binary: x86_64-manylinux2014-rocm60
            container: ghcr.io/cromefire/hipblas-manylinux/2014/6.0:latest
            build_args: --features rocm
=======
            build_args: --features static-ssl --features rocm
>>>>>>> 34f9c7e9

    env:
      SCCACHE_GHA_ENABLED: true
      RUSTC_WRAPPER: sccache
      CARGO_INCREMENTAL: 0

    steps:
      - name: Checkout
        uses: actions/checkout@v3
        with:
          submodules: recursive

      - name: Install Rust
        uses: actions-rs/toolchain@v1
        with:
          toolchain: ${{ env.RUST_TOOLCHAIN }}
          target: ${{ matrix.target }}
          components: clippy

      - name: Set default rust version
        run: rustup default ${{ env.RUST_TOOLCHAIN }}

      - name: Sccache cache
        uses: mozilla-actions/sccache-action@v0.0.3
        with:
          version: "v0.4.0"

      - name: Cargo registry cache
        uses: actions/cache@v3
        with:
          key: cargo-${{ runner.os }}-${{ hashFiles('**/Cargo.toml') }}-${{ github.sha }}
          restore-keys: |
            cargo-${{ runner.os }}-${{ hashFiles('**/Cargo.toml') }}-
            cargo-${{ runner.os }}-
          path: |
            ~/.cargo/registry
            ~/.cargo/git

      - name: Prepare build environment for macOS & Linux
        run: bash ./ci/prepare_build_environment.sh
        if: runner.os != 'Windows'

      - name: Prepare build environment for Windows
        run: ./ci/prepare_build_environment.ps1
        if: runner.os == 'Windows'

      - name: Install CUDA toolkit for Windows
        uses: Jimver/cuda-toolkit@v0.2.11
        with:
          cuda: ${{ matrix.windows_cuda }}
          method: 'network'
          sub-packages: '["nvcc", "cudart", "cublas", "cublas_dev", "thrust", "visual_studio_integration"]'
        if: runner.os == 'Windows' && matrix.windows_cuda != ''

      - name: Bulid release binary
        run: cargo build ${{ matrix.build_args }} --release --target ${{ matrix.target }} --package tabby

      - name: Rename release binary
        run: mv target/${{ matrix.target }}/release/tabby${{ matrix.ext }} tabby_${{ matrix.binary }}${{ matrix.ext }}

      - name: Upload artifacts
        uses: actions/upload-artifact@v3
        with:
          retention-days: 3
          name: tabby_${{ matrix.binary }}${{ matrix.ext }}
          path: tabby_${{ matrix.binary }}${{ matrix.ext }}

  pre-release:
    if: github.event_name == 'push'
    needs: release-binary
    runs-on: ubuntu-latest
    permissions:
      contents: write
    steps:
      - name: Download all artifacts
        uses: actions/download-artifact@v3

      - uses: ncipollo/release-action@v1
        with:
          allowUpdates: true          
          prerelease: true
          artifacts: "tabby_*/tabby_*"
          tag: ${{ github.ref_name }}
          removeArtifacts: true<|MERGE_RESOLUTION|>--- conflicted
+++ resolved
@@ -66,16 +66,12 @@
             target: x86_64-unknown-linux-gnu
             binary: x86_64-manylinux2014-rocm57
             container: ghcr.io/cromefire/hipblas-manylinux/2014/5.7:latest
-<<<<<<< HEAD
-            build_args: --features rocm
+            build_args: --features static-ssl --features rocm
           - os: ubuntu-latest
             target: x86_64-unknown-linux-gnu
             binary: x86_64-manylinux2014-rocm60
             container: ghcr.io/cromefire/hipblas-manylinux/2014/6.0:latest
-            build_args: --features rocm
-=======
             build_args: --features static-ssl --features rocm
->>>>>>> 34f9c7e9
 
     env:
       SCCACHE_GHA_ENABLED: true
