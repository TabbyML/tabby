name: Build and release binaries.

on:
  workflow_dispatch:
  push:
    tags:
      - 'v*'
      - 'nightly'
  pull_request:
    branches: [ "main" ]
    paths:
      - '.github/workflows/release.yml'

concurrency:
  group: ${{ github.workflow_ref }}-${{ github.head_ref || github.ref_name }} 
  
  # If this is enabled it will cancel current running and start latest
  cancel-in-progress: true

env:
  RUST_TOOLCHAIN: 1.73.0

jobs:
  release-binary:
    runs-on: ${{ matrix.os }}
    container: ${{ matrix.container }}
    strategy:
      matrix:
<<<<<<< HEAD
        binary: [aarch64-apple-darwin, x86_64-manylinux2014, x86_64-manylinux2014-cuda117, x86_64-manylinux2014-rocm5.7]
=======
        binary: [aarch64-apple-darwin, x86_64-manylinux2014, x86_64-manylinux2014-cuda117,
                 x86_64-windows-msvc-cuda117, x86_64-windows-msvc-cuda122]
>>>>>>> ca80413a
        include:
          - os: macos-latest
            target: aarch64-apple-darwin
            binary: aarch64-apple-darwin
          - os: ubuntu-latest
            target: x86_64-unknown-linux-gnu
            binary: x86_64-manylinux2014
            container: quay.io/pypa/manylinux2014_x86_64
          - os: ubuntu-latest
            target: x86_64-unknown-linux-gnu
            binary: x86_64-manylinux2014-cuda117
            container: sameli/manylinux2014_x86_64_cuda_11.7
            build_args: --features cuda
<<<<<<< HEAD
          - os: ubuntu-latest
            target: x86_64-unknown-linux-gnu
            binary: x86_64-manylinux2014-rocm5.7
            container: pytorch/manylinux-rocm:5.7
            build_args: --features rocm
=======
          - os: windows-latest
            target: x86_64-pc-windows-msvc
            binary: x86_64-windows-msvc-cuda117
            ext: .exe
            build_args: --features cuda
            windows_cuda: '11.7.1'
          - os: windows-latest
            target: x86_64-pc-windows-msvc
            binary: x86_64-windows-msvc-cuda122
            ext: .exe
            build_args: --features cuda
            windows_cuda: '12.2.0'
>>>>>>> ca80413a

    env:
      SCCACHE_GHA_ENABLED: true
      RUSTC_WRAPPER: sccache
      CARGO_INCREMENTAL: 0

    steps:
      - name: Checkout
        uses: actions/checkout@v3
        with:
          submodules: recursive

      - name: Install Rust
        uses: actions-rs/toolchain@v1
        with:
          toolchain: ${{ env.RUST_TOOLCHAIN }}
          target: ${{ matrix.target }}
          components: clippy

      - name: Set default rust version
        run: rustup default ${{ env.RUST_TOOLCHAIN }}

      - name: Sccache cache
        uses: mozilla-actions/sccache-action@v0.0.3
        with:
          version: "v0.7.4"

      - name: Cargo registry cache
        uses: actions/cache@v3
        with:
          key: cargo-${{ runner.os }}-${{ hashFiles('**/Cargo.toml') }}-${{ github.sha }}
          restore-keys: |
            cargo-${{ runner.os }}-${{ hashFiles('**/Cargo.toml') }}-
            cargo-${{ runner.os }}-
          path: |
            ~/.cargo/registry
            ~/.cargo/git

      - name: Prepare build environment for macOS & Linux
        run: bash ./ci/prepare_build_environment.sh
        if: runner.os != 'Windows'

      - name: Prepare build environment for Windows
        run: ./ci/prepare_build_environment.ps1
        if: runner.os == 'Windows'

      - name: Install CUDA toolkit for Windows
        uses: Jimver/cuda-toolkit@v0.2.11
        with:
          cuda: ${{ matrix.windows_cuda }}
          method: 'network'
          sub-packages: '["nvcc", "cudart", "cublas", "cublas_dev", "thrust", "visual_studio_integration"]'
        if: runner.os == 'Windows'

      - name: Bulid release binary
        run: cargo build ${{ matrix.build_args }} --release --target ${{ matrix.target }} --package tabby

      - name: Rename release binary
        run: mv target/${{ matrix.target }}/release/tabby${{ matrix.ext }} tabby_${{ matrix.binary }}${{ matrix.ext }}

      - name: Upload artifacts
        uses: actions/upload-artifact@v3
        with:
          retention-days: 3
          name: tabby_${{ matrix.binary }}${{ matrix.ext }}
          path: tabby_${{ matrix.binary }}${{ matrix.ext }}

  pre-release:
    if: github.event_name == 'push'
    needs: release-binary
    runs-on: ubuntu-latest
    permissions:
      contents: write
    steps:
      - name: Download all artifacts
        uses: actions/download-artifact@v3

      - uses: ncipollo/release-action@v1
        with:
          allowUpdates: true          
          prerelease: true
          artifacts: "tabby_*/tabby_*"
          tag: ${{ github.ref_name }}
          removeArtifacts: true<|MERGE_RESOLUTION|>--- conflicted
+++ resolved
@@ -26,12 +26,8 @@
     container: ${{ matrix.container }}
     strategy:
       matrix:
-<<<<<<< HEAD
-        binary: [aarch64-apple-darwin, x86_64-manylinux2014, x86_64-manylinux2014-cuda117, x86_64-manylinux2014-rocm5.7]
-=======
         binary: [aarch64-apple-darwin, x86_64-manylinux2014, x86_64-manylinux2014-cuda117,
-                 x86_64-windows-msvc-cuda117, x86_64-windows-msvc-cuda122]
->>>>>>> ca80413a
+                 x86_64-windows-msvc-cuda117, x86_64-windows-msvc-cuda122, x86_64-manylinux2014-rocm5.7]
         include:
           - os: macos-latest
             target: aarch64-apple-darwin
@@ -45,13 +41,6 @@
             binary: x86_64-manylinux2014-cuda117
             container: sameli/manylinux2014_x86_64_cuda_11.7
             build_args: --features cuda
-<<<<<<< HEAD
-          - os: ubuntu-latest
-            target: x86_64-unknown-linux-gnu
-            binary: x86_64-manylinux2014-rocm5.7
-            container: pytorch/manylinux-rocm:5.7
-            build_args: --features rocm
-=======
           - os: windows-latest
             target: x86_64-pc-windows-msvc
             binary: x86_64-windows-msvc-cuda117
@@ -64,7 +53,11 @@
             ext: .exe
             build_args: --features cuda
             windows_cuda: '12.2.0'
->>>>>>> ca80413a
+          - os: ubuntu-latest
+            target: x86_64-unknown-linux-gnu
+            binary: x86_64-manylinux2014-rocm5.7
+            container: pytorch/manylinux-rocm:5.7
+            build_args: --features rocm
 
     env:
       SCCACHE_GHA_ENABLED: true
